{
	"name": "vscode-autohotkey2-lsp",
	"displayName": "AutoHotkey v2 Language Support",
	"version": "2.5.3",
	"description": "AutoHotkey v2 Language Support, based on vscode-lsp.",
<<<<<<< HEAD
	"author": "thqby",
	"publisher": "thqby",
	"version": "2.5.3",
	"license": "LGPLv3.0",
=======
>>>>>>> 4209bd6a
	"categories": [
		"Formatters",
		"Programming Languages",
		"Snippets"
	],
	"keywords": [
		"ahk",
		"ahk2",
		"autohotkey",
		"autohotkey2"
	],
	"homepage": "https://github.com/thqby/vscode-autohotkey2-lsp/blob/main/README.md",
	"bugs": {
		"url": "https://github.com/thqby/vscode-autohotkey2-lsp/issues"
	},
	"repository": {
		"type": "git",
		"url": "https://github.com/thqby/vscode-autohotkey2-lsp"
	},
	"license": "LGPLv3.0",
	"author": "thqby",
	"publisher": "thqby",
	"main": "./client/dist/extension",
	"browser": "./client/dist/browserClientMain",
	"scripts": {
		"prebuild": "npm run clean:dist",
		"build": "node esbuild.mjs",
		"build:cli": "npm run build -- --cli",
		"check-types": "tsc",
		"clean": "npm run clean:dist && npm run clean:out && npm run clean:watch",
		"clean:dist": "del-cli client/dist && del-cli server/dist/*.js(.map)?",
		"clean:out": "del-cli out",
		"clean:watch": "del-cli client/dist && del-cli server/out && del-cli util/src/*.js*",
		"clean:watch//": "echo If watch is running, files will reappear instantly!",
		"precompile-ts": "npm run clean:out",
		"compile-ts": "tsc --noEmit false --outDir out",
		"eslint": "eslint --max-warnings 0",
		"eslint:fix": "eslint --fix --max-warnings 0",
		"format": "prettier --check .",
		"format:fix": "prettier --write .",
		"lint": "npm run sort-package-json && npm run format && npm run eslint",
		"lint:fix": "npm run sort-package-json:fix && npm run format:fix && npm run eslint:fix",
		"package": "vsce package",
		"publish": "vsce publish",
		"sort-package-json": "sort-package-json --check",
		"sort-package-json:fix": "sort-package-json",
		"test": "npm run test:grammar && npm run test:unit && npm run test:e2e",
		"pretest:e2e": "npm run build -- --e2e",
		"test:e2e": "vscode-test",
		"test:grammar": "vscode-tmgrammar-snap tmgrammar-test/*.ahk",
		"pretest:unit": "npm run compile-ts",
		"test:unit": "mocha",
		"validate": "npm run lint && npm run test && echo ✅ All checks passed",
		"validate:fix": "npm run lint:fix && npm run test && echo ✅ All checks passed",
		"vscode:prepublish": "npm run validate",
		"watch": "npm run build -- --dev",
		"watch-web": "npm run build -- --web"
	},
	"contributes": {
		"breakpoints": [
			{
				"language": "ahk2"
			}
		],
		"commands": [
			{
				"enablement": "editorLangId == ahk2 && shellExecutionSupported",
				"command": "ahk2.debug.file",
				"title": "%ahk2.debug.file%",
				"icon": "$(debug)",
				"category": "ahk2"
			},
			{
				"enablement": "editorLangId == ahk2 && shellExecutionSupported",
				"command": "ahk2.debug.configs",
				"title": "%ahk2.debug.configs%",
				"icon": "$(debug-all)",
				"category": "ahk2"
			},
			{
				"enablement": "shellExecutionSupported",
				"command": "ahk2.debug.attach",
				"title": "%ahk2.debug.attach%",
				"icon": "$(debug-alt)",
				"category": "ahk2"
			},
			{
				"enablement": "editorLangId == ahk2 && shellExecutionSupported",
				"command": "ahk2.debug.params",
				"title": "%ahk2.debug.params%",
				"icon": "$(debug-console)",
				"category": "ahk2"
			},
			{
				"enablement": "editorLangId == ahk2",
				"command": "ahk2.diagnose.all",
				"title": "%ahk2.diagnose.all%",
				"category": "ahk2"
			},
			{
				"enablement": "editorLangId == ahk2",
				"command": "ahk2.extract.symbols",
				"title": "%ahk2.extract.symbols%",
				"category": "ahk2"
			},
			{
				"enablement": "editorLangId == ahk2 && shellExecutionSupported",
				"command": "ahk2.run",
				"title": "%ahk2.run%",
				"icon": "$(play)",
				"category": "ahk2"
			},
			{
				"enablement": "editorLangId == ahk2 && !isWeb",
				"command": "ahk2.run.selection",
				"title": "%ahk2.run.selection%",
				"category": "ahk2"
			},
			{
				"enablement": "editorLangId == ahk2 && !isWeb",
				"command": "ahk2.stop",
				"title": "%ahk2.stop%",
				"icon": "$(stop)",
				"category": "ahk2"
			},
			{
				"enablement": "editorLangId == ahk2 && shellExecutionSupported",
				"command": "ahk2.compile",
				"title": "%ahk2.compile%",
				"category": "ahk2"
			},
			{
				"enablement": "editorLangId == ahk2 && !isWeb",
				"command": "ahk2.help",
				"title": "%ahk2.help%",
				"category": "ahk2"
			},
			{
				"enablement": "editorLangId == ahk2",
				"command": "ahk2.generate.comment",
				"title": "%ahk2.generate.comment%",
				"category": "ahk2"
			},
			{
				"enablement": "!isWeb",
				"command": "ahk2.set.interpreter",
				"title": "%ahk2.set.interpreter%",
				"category": "ahk2"
			},
			{
				"enablement": "editorLangId == ahk2",
				"command": "ahk2.update.versioninfo",
				"title": "%ahk2.update.versioninfo%",
				"category": "ahk2"
			},
			{
				"enablement": "editorLangId == ahk2 || editorLangId == ahk",
				"command": "ahk2.switch",
				"title": "Switch v1/v2",
				"category": "ahk2"
			},
			{
				"enablement": "editorLangId == ahk2 && !isWeb",
				"command": "ahk2.select.syntaxes",
				"title": "%ahk2.select.syntaxes%",
				"category": "ahk2"
			},
			{
				"enablement": "editorLangId == ahk2 && resourceScheme == file",
				"command": "ahk2.set.scriptdir",
				"title": "%ahk2.set.scriptdir%",
				"category": "ahk2"
			}
		],
		"configuration": {
			"title": "AutoHotkey2",
			"properties": {
				"AutoHotkey2.AutoLibInclude": {
					"scope": "window",
					"type": "string",
					"enum": [
						"Disabled",
						"Local",
						"User and Standard",
						"All"
					],
					"default": "Disabled",
					"description": "%ahk2.autolibinclude%"
				},
				"AutoHotkey2.CommentTags": {
					"scope": "window",
					"type": "string",
					"default": "^;;\\s*(?<tag>.+)",
					"description": "%ahk2.commenttags%"
				},
				"AutoHotkey2.CompilerCMD": {
					"scope": "window",
					"type": "string",
					"default": "/compress 0 /base ${execPath}",
					"markdownDescription": "%ahk2.compilercmd%"
				},
				"AutoHotkey2.CompleteFunctionParens": {
					"scope": "window",
					"type": "boolean",
					"default": false,
					"markdownDescription": "%ahk2.completefunctionparens%"
				},
				"AutoHotkey2.DebugConfiguration": {
					"scope": "window",
					"type": "object",
					"default": {
						"port": "9002-9100",
						"useAnnounce": "detail",
						"useAutoJumpToError": true,
						"useDebugDirective": true,
						"usePerfTips": true
					},
					"description": "%ahk2.debugconfiguration%"
				},
				"AutoHotkey2.Diagnostics.ClassNonDynamicMemberCheck": {
					"scope": "window",
					"type": "boolean",
					"default": true,
					"description": "%ahk2.diagnostics.class-non-dynamic-member-check%"
				},
				"AutoHotkey2.Diagnostics.ParamsCheck": {
					"scope": "window",
					"type": "boolean",
					"default": true,
					"description": "%ahk2.diagnostics.paramscheck%"
				},
				"AutoHotkey2.Warn.VarUnset": {
					"scope": "window",
					"type": "boolean",
					"default": true,
					"description": "%ahk2.warn.varunset%"
				},
				"AutoHotkey2.Warn.LocalSameAsGlobal": {
					"scope": "window",
					"type": "boolean",
					"default": false,
					"description": "%ahk2.warn.localsameasglobal%"
				},
				"AutoHotkey2.Warn.CallWithoutParentheses": {
					"scope": "window",
					"type": "string",
					"enum": [
						"Off",
						"Parentheses",
						"On"
					],
					"default": "Off",
					"description": "%ahk2.warn.callwithoutparentheses%"
				},
				"AutoHotkey2.ActionWhenV1IsDetected": {
					"scope": "window",
					"type": "string",
					"default": "Warn",
					"enum": [
						"Continue",
						"Warn",
						"StopParsing",
						"SwitchToV1",
						"SkipLine"
					],
					"description": "%ahk2.actionwhenv1isdetected%"
				},
				"AutoHotkey2.CompletionCommitCharacters": {
					"scope": "window",
					"type": "object",
					"properties": {
						"Class": {
							"type": "string"
						},
						"Function": {
							"type": "string"
						}
					},
					"additionalProperties": {
						"type": "string"
					},
					"default": {
						"Class": ".(",
						"Function": "("
					},
					"markdownDescription": "%ahk2.completioncommitcharacters%"
				},
				"AutoHotkey2.Files.Exclude": {
					"scope": "window",
					"type": "array",
					"default": [],
					"items": {
						"type": "string"
					},
					"uniqueItems": true,
					"description": "%ahk2.files.exclude%"
				},
				"AutoHotkey2.Files.ScanMaxDepth": {
					"scope": "window",
					"type": "integer",
					"default": 2,
					"description": "%ahk2.files.scanmaxdepth%"
				},
				"AutoHotkey2.FormatOptions": {
					"scope": "window",
					"type": "object",
					"properties": {
						"array_style": {
							"type": "string",
							"enum": [
								"collapse",
								"expand",
								"none"
							],
							"default": "none"
						},
						"brace_style": {
							"type": "string",
							"enum": [
								"One True Brace",
								"Allman",
								"One True Brace Variant"
							],
							"enumDescriptions": [
								"if 1 {\n} else {\n}",
								"if 1\n{\n}\nelse\n{\n}",
								"if 1 {\n}\nelse {\n}"
							]
						},
						"break_chained_methods": {
							"type": "boolean",
							"default": false
						},
						"ignore_comment": {
							"type": "boolean",
							"default": false
						},
						"indent_string": {
							"type": "string",
							"default": "\t"
						},
						"indent_between_hotif_directive": {
							"type": "boolean",
							"default": false
						},
						"keyword_start_with_uppercase": {
							"type": "boolean",
							"default": false
						},
						"max_preserve_newlines": {
							"type": "number",
							"default": 2
						},
						"object_style": {
							"type": "string",
							"enum": [
								"collapse",
								"expand",
								"none"
							],
							"default": "none"
						},
						"preserve_newlines": {
							"type": "boolean",
							"default": true
						},
						"space_before_conditional": {
							"type": "boolean",
							"default": true
						},
						"space_after_double_colon": {
							"type": "boolean",
							"default": true
						},
						"space_in_empty_paren": {
							"type": "boolean",
							"default": false
						},
						"space_in_other": {
							"type": "boolean",
							"default": true
						},
						"space_in_paren": {
							"type": "boolean",
							"default": false
						},
						"switch_case_alignment": {
							"type": "boolean",
							"default": false
						},
						"symbol_with_same_case": {
							"type": "boolean",
							"default": false
						},
						"white_space_before_inline_comment": {
							"type": "string"
						},
						"wrap_line_length": {
							"type": "number",
							"default": 0
						}
					},
					"additionalProperties": {
						"type": "string"
					},
					"default": {}
				},
				"AutoHotkey2.InterpreterPath": {
					"scope": "window",
					"type": "string",
					"default": "C:\\Program Files\\Autohotkey\\v2\\AutoHotkey.exe",
					"markdownDescription": "%ahk2.interpreterpath%"
				},
				"AutoHotkey2.SymbolFoldingFromOpenBrace": {
					"scope": "window",
					"type": "boolean",
					"default": false,
					"description": "%ahk2.symbolfoldingfromopenbrace%"
				},
				"AutoHotkey2.WorkingDirs": {
					"scope": "window",
					"type": "array",
					"default": [],
					"items": {
						"type": "string"
					},
					"uniqueItems": true,
					"description": "%ahk2.workingdirs%"
				},
				"AutoHotkey2.Syntaxes": {
					"scope": "window",
					"type": "string",
					"markdownDescription": "%ahk2.syntaxes%"
				}
			}
		},
		"configurationDefaults": {
			"[ahk2]": {
				"editor.defaultFormatter": "thqby.vscode-autohotkey2-lsp",
				"editor.quickSuggestions": {
					"other": true,
					"comments": false,
					"strings": true
				}
			}
		},
<<<<<<< HEAD
		"commands": [
			{
				"enablement": "editorLangId == ahk2 && shellExecutionSupported",
				"command": "ahk2.debug.file",
				"title": "%ahk2.debug.file%",
				"icon": "$(debug)",
				"category": "ahk2"
			},
			{
				"enablement": "editorLangId == ahk2 && shellExecutionSupported",
				"command": "ahk2.debug.configs",
				"title": "%ahk2.debug.configs%",
				"icon": "$(debug-all)",
				"category": "ahk2"
			},
			{
				"enablement": "shellExecutionSupported",
				"command": "ahk2.debug.attach",
				"title": "%ahk2.debug.attach%",
				"icon": "$(debug-alt)",
				"category": "ahk2"
			},
			{
				"enablement": "editorLangId == ahk2 && shellExecutionSupported",
				"command": "ahk2.debug.params",
				"title": "%ahk2.debug.params%",
				"icon": "$(debug-console)",
				"category": "ahk2"
			},
			{
				"enablement": "editorLangId == ahk2",
				"command": "ahk2.diagnose.all",
				"title": "%ahk2.diagnose.all%",
				"category": "ahk2"
			},
			{
				"enablement": "editorLangId == ahk2",
				"command": "ahk2.extract.symbols",
				"title": "%ahk2.extract.symbols%",
				"category": "ahk2"
			},
=======
		"grammars": [
			{
				"language": "ahk2",
				"scopeName": "source.ahk2",
				"path": "./syntaxes/ahk2.tmLanguage.json",
				"embeddedLanguages": {
					"meta.embedded.ahk2": "ahk2"
				},
				"unbalancedBracketScopes": [
					"keyword.keys.ahk2"
				]
			},
			{
				"language": "~ahk2-output",
				"scopeName": "ahk2.output",
				"path": "./syntaxes/ahk2-output.tmLanguage.json"
			}
		],
		"keybindings": [
>>>>>>> 4209bd6a
			{
				"command": "ahk2.run",
<<<<<<< HEAD
				"title": "%ahk2.run%",
				"icon": "$(play)",
				"category": "ahk2"
			},
			{
				"enablement": "editorLangId == ahk2 && !isWeb",
				"command": "ahk2.run.selection",
				"title": "%ahk2.run.selection%",
				"category": "ahk2"
=======
				"key": "ctrl+f5",
				"when": "editorLangId == ahk2 && !isWeb && !editorHasSelection"
>>>>>>> 4209bd6a
			},
			{
				"command": "ahk2.run.selection",
				"key": "ctrl+f5",
				"when": "editorLangId == ahk2 && !isWeb && editorHasSelection"
			},
			{
				"command": "ahk2.compile",
				"key": "ctrl+shift+f5",
				"when": "editorLangId == ahk2 && !isWeb"
			},
			{
				"command": "ahk2.debug.file",
				"key": "f5",
				"when": "editorLangId == ahk2 && debuggersAvailable && debugState == 'inactive'"
			},
			{
<<<<<<< HEAD
				"enablement": "editorLangId == ahk2",
				"command": "ahk2.generate.comment",
				"title": "%ahk2.generate.comment%",
				"category": "ahk2"
			},
			{
				"enablement": "!isWeb",
				"command": "ahk2.set.interpreter",
				"title": "%ahk2.set.interpreter%",
				"category": "ahk2"
			},
			{
				"enablement": "editorLangId == ahk2",
				"command": "ahk2.update.versioninfo",
				"title": "%ahk2.update.versioninfo%",
				"category": "ahk2"
			},
=======
				"command": "ahk2.debug.params",
				"key": "shift+f5",
				"when": "editorLangId == ahk2 && debuggersAvailable && debugState == 'inactive'"
			},
			{
				"command": "ahk2.help",
				"key": "ctrl+f1",
				"when": "editorLangId == ahk2 && !isWeb"
			},
			{
				"command": "ahk2.stop",
				"key": "ctrl+f6",
				"when": "editorLangId == ahk2 && !isWeb && ahk2:isRunning"
			}
		],
		"languages": [
>>>>>>> 4209bd6a
			{
				"id": "ahk2",
				"aliases": [
					"AutoHotkey2",
					"autohotkey2",
					"ahk2"
				],
				"extensions": [
					".ahk",
					".ah2",
					".ahk2"
				],
				"configuration": "./ahk2.configuration.json",
				"icon": {
					"dark": "icon_filetype.png",
					"light": "icon_filetype.png"
				}
			},
			{
<<<<<<< HEAD
				"enablement": "editorLangId == ahk2 && !isWeb",
				"command": "ahk2.select.syntaxes",
				"title": "%ahk2.select.syntaxes%",
				"category": "ahk2"
			},
			{
				"enablement": "editorLangId == ahk2 && resourceScheme == file",
				"command": "ahk2.set.scriptdir",
				"title": "%ahk2.set.scriptdir%",
				"category": "ahk2"
=======
				"id": "ahk",
				"aliases": [
					"AutoHotkey"
				]
			},
			{
				"id": "~ahk2-output"
>>>>>>> 4209bd6a
			}
		],
		"menus": {
			"editor/context": [
				{
					"submenu": "ahk2.context",
					"group": "navigation@0"
				}
			],
			"editor/title/run": [
				{
					"command": "ahk2.run",
					"group": "navigation@0",
					"when": "resourceLangId == ahk2 && shellExecutionSupported"
				},
				{
					"command": "ahk2.stop",
					"group": "navigation@1",
					"when": "resourceLangId == ahk2 && ahk2:isRunning && shellExecutionSupported"
				},
				{
					"command": "ahk2.debug.file",
					"group": "navigation@2",
					"when": "resourceLangId == ahk2 && shellExecutionSupported"
				},
				{
					"command": "ahk2.debug.configs",
					"group": "navigation@3",
					"when": "resourceLangId == ahk2 && shellExecutionSupported"
				},
				{
					"command": "ahk2.debug.params",
					"group": "navigation@4",
					"when": "resourceLangId == ahk2 && shellExecutionSupported"
				},
				{
					"command": "ahk2.debug.attach",
					"group": "navigation@5",
					"when": "resourceLangId == ahk2 && shellExecutionSupported"
				}
			],
			"ahk2.context": [
				{
					"when": "editorLangId == ahk2 && !isWeb && editorHasSelection",
					"command": "ahk2.run.selection",
					"group": "navigation@0"
				},
				{
					"when": "editorLangId == ahk2 && !isWeb && !editorHasSelection",
					"command": "ahk2.run",
					"group": "navigation@0"
				},
				{
					"when": "editorLangId == ahk2 && !isWeb && ahk2:isRunning",
					"command": "ahk2.stop",
					"group": "navigation@1"
				},
				{
					"command": "ahk2.debug.file",
					"when": "resourceLangId == ahk2 && shellExecutionSupported",
					"group": "navigation@2"
				},
				{
					"command": "ahk2.debug.configs",
					"when": "resourceLangId == ahk2 && shellExecutionSupported",
					"group": "navigation@3"
				},
				{
					"command": "ahk2.debug.params",
					"when": "resourceLangId == ahk2 && shellExecutionSupported",
					"group": "navigation@4"
				},
				{
					"command": "ahk2.debug.attach",
					"when": "resourceLangId == ahk2 && shellExecutionSupported",
					"group": "navigation@5"
				},
				{
					"when": "editorLangId == ahk2 && !isWeb",
					"command": "ahk2.help",
					"group": "other@0"
				},
				{
					"when": "editorLangId == ahk2 && !isWeb",
					"command": "ahk2.compile",
					"group": "other@1"
				},
				{
					"when": "editorLangId == ahk2",
					"command": "ahk2.generate.comment",
					"group": "other@2"
				},
				{
					"when": "editorLangId == ahk2",
					"command": "ahk2.update.versioninfo",
					"group": "other@3"
				},
				{
					"when": "editorLangId == ahk2",
					"command": "ahk2.diagnose.all",
					"group": "other@4"
				},
				{
					"when": "editorLangId == ahk2",
					"command": "ahk2.extract.symbols",
					"group": "other@5"
				},
				{
					"when": "editorLangId == ahk2 && resourceScheme == file",
					"command": "ahk2.set.scriptdir",
					"group": "other@6"
				}
			]
		},
<<<<<<< HEAD
		"submenus": [
			{
				"id": "ahk2.context",
				"label": "AutoHotkey v2"
			}
		],
		"keybindings": [
			{
				"command": "ahk2.run",
				"key": "ctrl+f5",
				"when": "editorLangId == ahk2 && !isWeb && !editorHasSelection"
			},
			{
				"command": "ahk2.run.selection",
				"key": "ctrl+f5",
				"when": "editorLangId == ahk2 && !isWeb && editorHasSelection"
			},
			{
				"command": "ahk2.compile",
				"key": "ctrl+shift+f5",
				"when": "editorLangId == ahk2 && !isWeb"
			},
			{
				"command": "ahk2.debug.file",
				"key": "f5",
				"when": "editorLangId == ahk2 && debuggersAvailable && debugState == 'inactive'"
			},
			{
				"command": "ahk2.debug.params",
				"key": "shift+f5",
				"when": "editorLangId == ahk2 && debuggersAvailable && debugState == 'inactive'"
			},
			{
				"command": "ahk2.help",
				"key": "ctrl+f1",
				"when": "editorLangId == ahk2 && !isWeb"
			},
			{
				"command": "ahk2.stop",
				"key": "ctrl+f6",
				"when": "editorLangId == ahk2 && !isWeb && ahk2:isRunning"
			}
		],
=======
>>>>>>> 4209bd6a
		"semanticTokenScopes": [
			{
				"language": "ahk2",
				"scopes": {
					"operator": [
						"keyword.operator.wordlike.ahk2"
					]
				}
			}
		],
		"submenus": [
			{
				"id": "ahk2.context",
				"label": "AutoHotkey v2"
			}
		]
	},
<<<<<<< HEAD
	"scripts": {
		"check-types": "tsc",
		"build-cli": "node esbuild.mjs --cli",
		"eslint": "eslint --fix",
		"package": "vsce package",
		"publish": "vsce publish",
		"test": "vscode-test",
		"test-grammar": "vscode-tmgrammar-snap tmgrammar-test/*.ahk",
		"vscode:prepublish": "node esbuild.mjs && npm run test && npm run test-grammar",
		"watch": "node esbuild.mjs --dev",
		"watch-web": "node esbuild.mjs --web"
	},
	"devDependencies": {
		"@types/node": "^20.14.0",
		"@types/vscode": "1.93.0",
		"@vscode/test-cli": "^0.0.10",
		"@vscode/test-electron": "^2.4.1",
		"@vscode/vsce": "^2.32.0",
		"esbuild": "^0.24.0",
		"eslint": "^9.11.0",
		"typescript": "5.5.4",
		"typescript-eslint": "^8.7.0",
		"vscode-tmgrammar-test": "^0.1.3"
	},
	"dependencies": {
=======
	"prettier": {
		"singleQuote": true,
		"trailingComma": "all",
		"useTabs": true
	},
	"mocha": {
		"spec": "out/**/*.spec.js"
	},
	"dependencies": {
		"klona": "^2.0.6",
>>>>>>> 4209bd6a
		"path-browserify": "^1.0.1",
		"vscode-languageclient": "^9.0.1",
		"vscode-languageserver": "^9.0.1",
		"vscode-languageserver-textdocument": "^1.0.12",
		"vscode-uri": "^3.0.8"
<<<<<<< HEAD
	}
=======
	},
	"devDependencies": {
		"@types/mocha": "^10.0.8",
		"@types/node": "^20.14.0",
		"@types/vscode": "1.93.0",
		"@vscode/test-cli": "^0.0.10",
		"@vscode/test-electron": "^2.4.1",
		"@vscode/vsce": "^2.32.0",
		"del-cli": "^5.1.0",
		"esbuild": "^0.24.0",
		"eslint": "^9.11.0",
		"mocha": "^10.7.3",
		"prettier": "3.3.3",
		"sort-package-json": "^2.10.1",
		"typescript": "5.5.4",
		"typescript-eslint": "^8.7.0",
		"vscode-tmgrammar-test": "^0.1.3"
	},
	"engines": {
		"vscode": "^1.82.0"
	},
	"icon": "icon.png"
>>>>>>> 4209bd6a
}<|MERGE_RESOLUTION|>--- conflicted
+++ resolved
@@ -3,13 +3,6 @@
 	"displayName": "AutoHotkey v2 Language Support",
 	"version": "2.5.3",
 	"description": "AutoHotkey v2 Language Support, based on vscode-lsp.",
-<<<<<<< HEAD
-	"author": "thqby",
-	"publisher": "thqby",
-	"version": "2.5.3",
-	"license": "LGPLv3.0",
-=======
->>>>>>> 4209bd6a
 	"categories": [
 		"Formatters",
 		"Programming Languages",
@@ -62,7 +55,9 @@
 		"test:grammar": "vscode-tmgrammar-snap tmgrammar-test/*.ahk",
 		"pretest:unit": "npm run compile-ts",
 		"test:unit": "mocha",
+		"prevalidate": "npm run clean",
 		"validate": "npm run lint && npm run test && echo ✅ All checks passed",
+		"prevalidate:fix": "npm run clean",
 		"validate:fix": "npm run lint:fix && npm run test && echo ✅ All checks passed",
 		"vscode:prepublish": "npm run validate",
 		"watch": "npm run build -- --dev",
@@ -456,49 +451,6 @@
 				}
 			}
 		},
-<<<<<<< HEAD
-		"commands": [
-			{
-				"enablement": "editorLangId == ahk2 && shellExecutionSupported",
-				"command": "ahk2.debug.file",
-				"title": "%ahk2.debug.file%",
-				"icon": "$(debug)",
-				"category": "ahk2"
-			},
-			{
-				"enablement": "editorLangId == ahk2 && shellExecutionSupported",
-				"command": "ahk2.debug.configs",
-				"title": "%ahk2.debug.configs%",
-				"icon": "$(debug-all)",
-				"category": "ahk2"
-			},
-			{
-				"enablement": "shellExecutionSupported",
-				"command": "ahk2.debug.attach",
-				"title": "%ahk2.debug.attach%",
-				"icon": "$(debug-alt)",
-				"category": "ahk2"
-			},
-			{
-				"enablement": "editorLangId == ahk2 && shellExecutionSupported",
-				"command": "ahk2.debug.params",
-				"title": "%ahk2.debug.params%",
-				"icon": "$(debug-console)",
-				"category": "ahk2"
-			},
-			{
-				"enablement": "editorLangId == ahk2",
-				"command": "ahk2.diagnose.all",
-				"title": "%ahk2.diagnose.all%",
-				"category": "ahk2"
-			},
-			{
-				"enablement": "editorLangId == ahk2",
-				"command": "ahk2.extract.symbols",
-				"title": "%ahk2.extract.symbols%",
-				"category": "ahk2"
-			},
-=======
 		"grammars": [
 			{
 				"language": "ahk2",
@@ -518,23 +470,10 @@
 			}
 		],
 		"keybindings": [
->>>>>>> 4209bd6a
 			{
 				"command": "ahk2.run",
-<<<<<<< HEAD
-				"title": "%ahk2.run%",
-				"icon": "$(play)",
-				"category": "ahk2"
-			},
-			{
-				"enablement": "editorLangId == ahk2 && !isWeb",
-				"command": "ahk2.run.selection",
-				"title": "%ahk2.run.selection%",
-				"category": "ahk2"
-=======
 				"key": "ctrl+f5",
 				"when": "editorLangId == ahk2 && !isWeb && !editorHasSelection"
->>>>>>> 4209bd6a
 			},
 			{
 				"command": "ahk2.run.selection",
@@ -552,25 +491,6 @@
 				"when": "editorLangId == ahk2 && debuggersAvailable && debugState == 'inactive'"
 			},
 			{
-<<<<<<< HEAD
-				"enablement": "editorLangId == ahk2",
-				"command": "ahk2.generate.comment",
-				"title": "%ahk2.generate.comment%",
-				"category": "ahk2"
-			},
-			{
-				"enablement": "!isWeb",
-				"command": "ahk2.set.interpreter",
-				"title": "%ahk2.set.interpreter%",
-				"category": "ahk2"
-			},
-			{
-				"enablement": "editorLangId == ahk2",
-				"command": "ahk2.update.versioninfo",
-				"title": "%ahk2.update.versioninfo%",
-				"category": "ahk2"
-			},
-=======
 				"command": "ahk2.debug.params",
 				"key": "shift+f5",
 				"when": "editorLangId == ahk2 && debuggersAvailable && debugState == 'inactive'"
@@ -587,7 +507,6 @@
 			}
 		],
 		"languages": [
->>>>>>> 4209bd6a
 			{
 				"id": "ahk2",
 				"aliases": [
@@ -607,18 +526,6 @@
 				}
 			},
 			{
-<<<<<<< HEAD
-				"enablement": "editorLangId == ahk2 && !isWeb",
-				"command": "ahk2.select.syntaxes",
-				"title": "%ahk2.select.syntaxes%",
-				"category": "ahk2"
-			},
-			{
-				"enablement": "editorLangId == ahk2 && resourceScheme == file",
-				"command": "ahk2.set.scriptdir",
-				"title": "%ahk2.set.scriptdir%",
-				"category": "ahk2"
-=======
 				"id": "ahk",
 				"aliases": [
 					"AutoHotkey"
@@ -626,7 +533,6 @@
 			},
 			{
 				"id": "~ahk2-output"
->>>>>>> 4209bd6a
 			}
 		],
 		"menus": {
@@ -741,52 +647,6 @@
 				}
 			]
 		},
-<<<<<<< HEAD
-		"submenus": [
-			{
-				"id": "ahk2.context",
-				"label": "AutoHotkey v2"
-			}
-		],
-		"keybindings": [
-			{
-				"command": "ahk2.run",
-				"key": "ctrl+f5",
-				"when": "editorLangId == ahk2 && !isWeb && !editorHasSelection"
-			},
-			{
-				"command": "ahk2.run.selection",
-				"key": "ctrl+f5",
-				"when": "editorLangId == ahk2 && !isWeb && editorHasSelection"
-			},
-			{
-				"command": "ahk2.compile",
-				"key": "ctrl+shift+f5",
-				"when": "editorLangId == ahk2 && !isWeb"
-			},
-			{
-				"command": "ahk2.debug.file",
-				"key": "f5",
-				"when": "editorLangId == ahk2 && debuggersAvailable && debugState == 'inactive'"
-			},
-			{
-				"command": "ahk2.debug.params",
-				"key": "shift+f5",
-				"when": "editorLangId == ahk2 && debuggersAvailable && debugState == 'inactive'"
-			},
-			{
-				"command": "ahk2.help",
-				"key": "ctrl+f1",
-				"when": "editorLangId == ahk2 && !isWeb"
-			},
-			{
-				"command": "ahk2.stop",
-				"key": "ctrl+f6",
-				"when": "editorLangId == ahk2 && !isWeb && ahk2:isRunning"
-			}
-		],
-=======
->>>>>>> 4209bd6a
 		"semanticTokenScopes": [
 			{
 				"language": "ahk2",
@@ -804,33 +664,6 @@
 			}
 		]
 	},
-<<<<<<< HEAD
-	"scripts": {
-		"check-types": "tsc",
-		"build-cli": "node esbuild.mjs --cli",
-		"eslint": "eslint --fix",
-		"package": "vsce package",
-		"publish": "vsce publish",
-		"test": "vscode-test",
-		"test-grammar": "vscode-tmgrammar-snap tmgrammar-test/*.ahk",
-		"vscode:prepublish": "node esbuild.mjs && npm run test && npm run test-grammar",
-		"watch": "node esbuild.mjs --dev",
-		"watch-web": "node esbuild.mjs --web"
-	},
-	"devDependencies": {
-		"@types/node": "^20.14.0",
-		"@types/vscode": "1.93.0",
-		"@vscode/test-cli": "^0.0.10",
-		"@vscode/test-electron": "^2.4.1",
-		"@vscode/vsce": "^2.32.0",
-		"esbuild": "^0.24.0",
-		"eslint": "^9.11.0",
-		"typescript": "5.5.4",
-		"typescript-eslint": "^8.7.0",
-		"vscode-tmgrammar-test": "^0.1.3"
-	},
-	"dependencies": {
-=======
 	"prettier": {
 		"singleQuote": true,
 		"trailingComma": "all",
@@ -841,15 +674,11 @@
 	},
 	"dependencies": {
 		"klona": "^2.0.6",
->>>>>>> 4209bd6a
 		"path-browserify": "^1.0.1",
 		"vscode-languageclient": "^9.0.1",
 		"vscode-languageserver": "^9.0.1",
 		"vscode-languageserver-textdocument": "^1.0.12",
 		"vscode-uri": "^3.0.8"
-<<<<<<< HEAD
-	}
-=======
 	},
 	"devDependencies": {
 		"@types/mocha": "^10.0.8",
@@ -872,5 +701,4 @@
 		"vscode": "^1.82.0"
 	},
 	"icon": "icon.png"
->>>>>>> 4209bd6a
 }