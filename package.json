--- conflicted
+++ resolved
@@ -594,12 +594,9 @@
 		"@eslint/js": "^9.4.0",
 		"@types/sinon": "^17.0.3",
 		"@types/vscode": "^1.82.0",
-<<<<<<< HEAD
-		"@vscode/test-web": "^0.0.56",
-=======
 		"@vscode/test-cli": "^0.0.10",
 		"@vscode/test-electron": "^2.4.1",
->>>>>>> 4ad661dd
+		"@vscode/test-web": "^0.0.56",
 		"@vscode/vsce": "^2.27.0",
 		"eslint": "^9.4.0",
 		"globals": "^15.4.0",
@@ -621,8 +618,6 @@
 	},
 	"overrides": {
 		"eslint": "^9.4.0"
-<<<<<<< HEAD
-=======
 	},
 	"prettier": {
 		"useTabs": true,
@@ -641,6 +636,5 @@
 				}
 			}
 		]
->>>>>>> 4ad661dd
 	}
 }