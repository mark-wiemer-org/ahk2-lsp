--- conflicted
+++ resolved
@@ -1,16 +1,8 @@
 {
 	"name": "vscode-autohotkey2-lsp",
 	"displayName": "AutoHotkey v2 Language Support",
-<<<<<<< HEAD
-	"version": "2.4.9",
+	"version": "2.5.2",
 	"description": "AutoHotkey v2 language support, forked from thqby's extension",
-=======
-	"description": "AutoHotkey v2 Language Support, based on vscode-lsp.",
-	"author": "thqby",
-	"publisher": "thqby",
-	"version": "2.5.2",
-	"license": "LGPLv3.0",
->>>>>>> f2544051
 	"categories": [
 		"Debuggers",
 		"Formatters",
@@ -76,7 +68,6 @@
 					"*.yml",
 					"*.yaml"
 				],
-<<<<<<< HEAD
 				"options": {
 					"tabWidth": 2
 				}
@@ -93,606 +84,6 @@
 		"@eslint/js": "^9.4.0",
 		"@types/node": "^20.16.0",
 		"@types/sinon": "^17.0.3",
-=======
-				"configuration": "./ahk2.configuration.json",
-				"icon": {
-					"dark": "icon_filetype.png",
-					"light": "icon_filetype.png"
-				}
-			},
-			{
-				"id": "ahk",
-				"aliases": [
-					"AutoHotkey"
-				]
-			},
-			{
-				"id": "~ahk2-output"
-			}
-		],
-		"grammars": [
-			{
-				"language": "ahk2",
-				"scopeName": "source.ahk2",
-				"path": "./syntaxes/ahk2.tmLanguage.json",
-				"embeddedLanguages": {
-					"meta.embedded.ahk2": "ahk2"
-				},
-				"unbalancedBracketScopes": [
-					"keyword.keys.ahk2"
-				]
-			},
-			{
-				"language": "~ahk2-output",
-				"scopeName": "ahk2.output",
-				"path": "./syntaxes/ahk2-output.tmLanguage.json"
-			}
-		],
-		"configuration": {
-			"title": "AutoHotkey2",
-			"properties": {
-				"AutoHotkey2.AutoLibInclude": {
-					"scope": "window",
-					"type": "string",
-					"enum": [
-						"Disabled",
-						"Local",
-						"User and Standard",
-						"All"
-					],
-					"default": "Disabled",
-					"description": "%ahk2.autolibinclude%"
-				},
-				"AutoHotkey2.CommentTags": {
-					"scope": "window",
-					"type": "string",
-					"default": "^;;\\s*(?<tag>.+)",
-					"description": "%ahk2.commenttags%"
-				},
-				"AutoHotkey2.CompilerCMD": {
-					"scope": "window",
-					"type": "string",
-					"default": "/compress 0 /base ${execPath}",
-					"markdownDescription": "%ahk2.compilercmd%"
-				},
-				"AutoHotkey2.CompleteFunctionParens": {
-					"scope": "window",
-					"type": "boolean",
-					"default": false,
-					"markdownDescription": "%ahk2.completefunctionparens%"
-				},
-				"AutoHotkey2.DebugConfiguration": {
-					"scope": "window",
-					"type": "object",
-					"default": {
-						"port": "9002-9100",
-						"useAnnounce": "detail",
-						"useAutoJumpToError": true,
-						"useDebugDirective": true,
-						"usePerfTips": true
-					},
-					"description": "%ahk2.debugconfiguration%"
-				},
-				"AutoHotkey2.Diagnostics.ClassNonDynamicMemberCheck": {
-					"scope": "window",
-					"type": "boolean",
-					"default": true,
-					"description": "%ahk2.diagnostics.class-non-dynamic-member-check%"
-				},
-				"AutoHotkey2.Diagnostics.ParamsCheck": {
-					"scope": "window",
-					"type": "boolean",
-					"default": true,
-					"description": "%ahk2.diagnostics.paramscheck%"
-				},
-				"AutoHotkey2.Warn.VarUnset": {
-					"scope": "window",
-					"type": "boolean",
-					"default": true,
-					"description": "%ahk2.warn.varunset%"
-				},
-				"AutoHotkey2.Warn.LocalSameAsGlobal": {
-					"scope": "window",
-					"type": "boolean",
-					"default": false,
-					"description": "%ahk2.warn.localsameasglobal%"
-				},
-				"AutoHotkey2.Warn.CallWithoutParentheses": {
-					"scope": "window",
-					"type": "string",
-					"enum": [
-						"Off",
-						"Parentheses",
-						"On"
-					],
-					"default": "Off",
-					"description": "%ahk2.warn.callwithoutparentheses%"
-				},
-				"AutoHotkey2.ActionWhenV1IsDetected": {
-					"scope": "window",
-					"type": "string",
-					"default": "Warn",
-					"enum": [
-						"Continue",
-						"Warn",
-						"StopParsing",
-						"SwitchToV1",
-						"SkipLine"
-					],
-					"description": "%ahk2.actionwhenv1isdetected%"
-				},
-				"AutoHotkey2.CompletionCommitCharacters": {
-					"scope": "window",
-					"type": "object",
-					"properties": {
-						"Class": {
-							"type": "string"
-						},
-						"Function": {
-							"type": "string"
-						}
-					},
-					"additionalProperties": {
-						"type": "string"
-					},
-					"default": {
-						"Class": ".(",
-						"Function": "("
-					},
-					"markdownDescription": "%ahk2.completioncommitcharacters%"
-				},
-				"AutoHotkey2.Files.Exclude": {
-					"scope": "window",
-					"type": "array",
-					"default": [],
-					"items": {
-						"type": "string"
-					},
-					"uniqueItems": true,
-					"description": "%ahk2.files.exclude%"
-				},
-				"AutoHotkey2.Files.ScanMaxDepth": {
-					"scope": "window",
-					"type": "integer",
-					"default": 2,
-					"description": "%ahk2.files.scanmaxdepth%"
-				},
-				"AutoHotkey2.FormatOptions": {
-					"scope": "window",
-					"type": "object",
-					"properties": {
-						"array_style": {
-							"type": "string",
-							"enum": [
-								"collapse",
-								"expand",
-								"none"
-							],
-							"default": "none"
-						},
-						"brace_style": {
-							"type": "string",
-							"enum": [
-								"One True Brace",
-								"Allman",
-								"One True Brace Variant"
-							],
-							"enumDescriptions": [
-								"if 1 {\n} else {\n}",
-								"if 1\n{\n}\nelse\n{\n}",
-								"if 1 {\n}\nelse {\n}"
-							]
-						},
-						"break_chained_methods": {
-							"type": "boolean",
-							"default": false
-						},
-						"ignore_comment": {
-							"type": "boolean",
-							"default": false
-						},
-						"indent_string": {
-							"type": "string",
-							"default": "\t"
-						},
-						"indent_between_hotif_directive": {
-							"type": "boolean",
-							"default": false
-						},
-						"keyword_start_with_uppercase": {
-							"type": "boolean",
-							"default": false
-						},
-						"max_preserve_newlines": {
-							"type": "number",
-							"default": 2
-						},
-						"object_style": {
-							"type": "string",
-							"enum": [
-								"collapse",
-								"expand",
-								"none"
-							],
-							"default": "none"
-						},
-						"preserve_newlines": {
-							"type": "boolean",
-							"default": true
-						},
-						"space_before_conditional": {
-							"type": "boolean",
-							"default": true
-						},
-						"space_after_double_colon": {
-							"type": "boolean",
-							"default": true
-						},
-						"space_in_empty_paren": {
-							"type": "boolean",
-							"default": false
-						},
-						"space_in_other": {
-							"type": "boolean",
-							"default": true
-						},
-						"space_in_paren": {
-							"type": "boolean",
-							"default": false
-						},
-						"switch_case_alignment": {
-							"type": "boolean",
-							"default": false
-						},
-						"symbol_with_same_case": {
-							"type": "boolean",
-							"default": false
-						},
-						"white_space_before_inline_comment": {
-							"type": "string"
-						},
-						"wrap_line_length": {
-							"type": "number",
-							"default": 0
-						}
-					},
-					"additionalProperties": {
-						"type": "string"
-					},
-					"default": {}
-				},
-				"AutoHotkey2.InterpreterPath": {
-					"scope": "window",
-					"type": "string",
-					"default": "C:\\Program Files\\Autohotkey\\v2\\AutoHotkey.exe",
-					"markdownDescription": "%ahk2.interpreterpath%"
-				},
-				"AutoHotkey2.SymbolFoldingFromOpenBrace": {
-					"scope": "window",
-					"type": "boolean",
-					"default": false,
-					"description": "%ahk2.symbolfoldingfromopenbrace%"
-				},
-				"AutoHotkey2.WorkingDirs": {
-					"scope": "window",
-					"type": "array",
-					"default": [],
-					"items": {
-						"type": "string"
-					},
-					"uniqueItems": true,
-					"description": "%ahk2.workingdirs%"
-				},
-				"AutoHotkey2.Syntaxes": {
-					"scope": "window",
-					"type": "string",
-					"markdownDescription": "%ahk2.syntaxes%"
-				}
-			}
-		},
-		"configurationDefaults": {
-			"[ahk2]": {
-				"editor.defaultFormatter": "thqby.vscode-autohotkey2-lsp",
-				"editor.quickSuggestions": {
-					"other": true,
-					"comments": false,
-					"strings": true
-				}
-			}
-		},
-		"commands": [
-			{
-				"enablement": "editorLangId == ahk2 && shellExecutionSupported",
-				"command": "ahk2.debug.file",
-				"title": "%ahk2.debug.file%",
-				"icon": "$(debug)",
-				"category": "ahk2"
-			},
-			{
-				"enablement": "editorLangId == ahk2 && shellExecutionSupported",
-				"command": "ahk2.debug.configs",
-				"title": "%ahk2.debug.configs%",
-				"icon": "$(debug-all)",
-				"category": "ahk2"
-			},
-			{
-				"enablement": "shellExecutionSupported",
-				"command": "ahk2.debug.attach",
-				"title": "%ahk2.debug.attach%",
-				"icon": "$(debug-alt)",
-				"category": "ahk2"
-			},
-			{
-				"enablement": "editorLangId == ahk2 && shellExecutionSupported",
-				"command": "ahk2.debug.params",
-				"title": "%ahk2.debug.params%",
-				"icon": "$(debug-console)",
-				"category": "ahk2"
-			},
-			{
-				"enablement": "editorLangId == ahk2",
-				"command": "ahk2.diagnose.all",
-				"title": "%ahk2.diagnose.all%",
-				"category": "ahk2"
-			},
-			{
-				"enablement": "editorLangId == ahk2",
-				"command": "ahk2.extract.symbols",
-				"title": "%ahk2.extract.symbols%",
-				"category": "ahk2"
-			},
-			{
-				"enablement": "editorLangId == ahk2 && shellExecutionSupported",
-				"command": "ahk2.run",
-				"title": "%ahk2.run%",
-				"icon": "$(play)",
-				"category": "ahk2"
-			},
-			{
-				"enablement": "editorLangId == ahk2 && !isWeb",
-				"command": "ahk2.run.selection",
-				"title": "%ahk2.run.selection%",
-				"category": "ahk2"
-			},
-			{
-				"enablement": "editorLangId == ahk2 && !isWeb",
-				"command": "ahk2.stop",
-				"title": "%ahk2.stop%",
-				"icon": "$(stop)",
-				"category": "ahk2"
-			},
-			{
-				"enablement": "editorLangId == ahk2 && shellExecutionSupported",
-				"command": "ahk2.compile",
-				"title": "%ahk2.compile%",
-				"category": "ahk2"
-			},
-			{
-				"enablement": "editorLangId == ahk2 && !isWeb",
-				"command": "ahk2.help",
-				"title": "%ahk2.help%",
-				"category": "ahk2"
-			},
-			{
-				"enablement": "editorLangId == ahk2",
-				"command": "ahk2.generate.comment",
-				"title": "%ahk2.generate.comment%",
-				"category": "ahk2"
-			},
-			{
-				"enablement": "!isWeb",
-				"command": "ahk2.set.interpreter",
-				"title": "%ahk2.set.interpreter%",
-				"category": "ahk2"
-			},
-			{
-				"enablement": "editorLangId == ahk2",
-				"command": "ahk2.update.versioninfo",
-				"title": "%ahk2.update.versioninfo%",
-				"category": "ahk2"
-			},
-			{
-				"enablement": "editorLangId == ahk2 || editorLangId == ahk",
-				"command": "ahk2.switch",
-				"title": "Switch v1/v2",
-				"category": "ahk2"
-			},
-			{
-				"enablement": "editorLangId == ahk2 && !isWeb",
-				"command": "ahk2.select.syntaxes",
-				"title": "%ahk2.select.syntaxes%",
-				"category": "ahk2"
-			},
-			{
-				"enablement": "editorLangId == ahk2 && resourceScheme == file",
-				"command": "ahk2.set.scriptdir",
-				"title": "%ahk2.set.scriptdir%",
-				"category": "ahk2"
-			}
-		],
-		"menus": {
-			"editor/context": [
-				{
-					"submenu": "ahk2.context",
-					"group": "navigation@0"
-				}
-			],
-			"editor/title/run": [
-				{
-					"command": "ahk2.run",
-					"group": "navigation@0",
-					"when": "resourceLangId == ahk2 && shellExecutionSupported"
-				},
-				{
-					"command": "ahk2.stop",
-					"group": "navigation@1",
-					"when": "resourceLangId == ahk2 && ahk2:isRunning && shellExecutionSupported"
-				},
-				{
-					"command": "ahk2.debug.file",
-					"group": "navigation@2",
-					"when": "resourceLangId == ahk2 && shellExecutionSupported"
-				},
-				{
-					"command": "ahk2.debug.configs",
-					"group": "navigation@3",
-					"when": "resourceLangId == ahk2 && shellExecutionSupported"
-				},
-				{
-					"command": "ahk2.debug.params",
-					"group": "navigation@4",
-					"when": "resourceLangId == ahk2 && shellExecutionSupported"
-				},
-				{
-					"command": "ahk2.debug.attach",
-					"group": "navigation@5",
-					"when": "resourceLangId == ahk2 && shellExecutionSupported"
-				}
-			],
-			"ahk2.context": [
-				{
-					"when": "editorLangId == ahk2 && !isWeb && editorHasSelection",
-					"command": "ahk2.run.selection",
-					"group": "navigation@0"
-				},
-				{
-					"when": "editorLangId == ahk2 && !isWeb && !editorHasSelection",
-					"command": "ahk2.run",
-					"group": "navigation@0"
-				},
-				{
-					"when": "editorLangId == ahk2 && !isWeb && ahk2:isRunning",
-					"command": "ahk2.stop",
-					"group": "navigation@1"
-				},
-				{
-					"command": "ahk2.debug.file",
-					"when": "resourceLangId == ahk2 && shellExecutionSupported",
-					"group": "navigation@2"
-				},
-				{
-					"command": "ahk2.debug.configs",
-					"when": "resourceLangId == ahk2 && shellExecutionSupported",
-					"group": "navigation@3"
-				},
-				{
-					"command": "ahk2.debug.params",
-					"when": "resourceLangId == ahk2 && shellExecutionSupported",
-					"group": "navigation@4"
-				},
-				{
-					"command": "ahk2.debug.attach",
-					"when": "resourceLangId == ahk2 && shellExecutionSupported",
-					"group": "navigation@5"
-				},
-				{
-					"when": "editorLangId == ahk2 && !isWeb",
-					"command": "ahk2.help",
-					"group": "other@0"
-				},
-				{
-					"when": "editorLangId == ahk2 && !isWeb",
-					"command": "ahk2.compile",
-					"group": "other@1"
-				},
-				{
-					"when": "editorLangId == ahk2",
-					"command": "ahk2.generate.comment",
-					"group": "other@2"
-				},
-				{
-					"when": "editorLangId == ahk2",
-					"command": "ahk2.update.versioninfo",
-					"group": "other@3"
-				},
-				{
-					"when": "editorLangId == ahk2",
-					"command": "ahk2.diagnose.all",
-					"group": "other@4"
-				},
-				{
-					"when": "editorLangId == ahk2",
-					"command": "ahk2.extract.symbols",
-					"group": "other@5"
-				},
-				{
-					"when": "editorLangId == ahk2 && resourceScheme == file",
-					"command": "ahk2.set.scriptdir",
-					"group": "other@6"
-				}
-			]
-		},
-		"submenus": [
-			{
-				"id": "ahk2.context",
-				"label": "AutoHotkey v2"
-			}
-		],
-		"keybindings": [
-			{
-				"command": "ahk2.run",
-				"key": "ctrl+f5",
-				"when": "editorLangId == ahk2 && !isWeb && !editorHasSelection"
-			},
-			{
-				"command": "ahk2.run.selection",
-				"key": "ctrl+f5",
-				"when": "editorLangId == ahk2 && !isWeb && editorHasSelection"
-			},
-			{
-				"command": "ahk2.compile",
-				"key": "ctrl+shift+f5",
-				"when": "editorLangId == ahk2 && !isWeb"
-			},
-			{
-				"command": "ahk2.debug.file",
-				"key": "f5",
-				"when": "editorLangId == ahk2 && debuggersAvailable && debugState == 'inactive'"
-			},
-			{
-				"command": "ahk2.debug.params",
-				"key": "shift+f5",
-				"when": "editorLangId == ahk2 && debuggersAvailable && debugState == 'inactive'"
-			},
-			{
-				"command": "ahk2.help",
-				"key": "ctrl+f1",
-				"when": "editorLangId == ahk2 && !isWeb"
-			},
-			{
-				"command": "ahk2.stop",
-				"key": "ctrl+f6",
-				"when": "editorLangId == ahk2 && !isWeb && ahk2:isRunning"
-			}
-		],
-		"semanticTokenScopes": [
-			{
-				"language": "ahk2",
-				"scopes": {
-					"operator": [
-						"keyword.operator.wordlike.ahk2"
-					]
-				}
-			}
-		]
-	},
-	"scripts": {
-		"vscode:prepublish": "webpack --mode production --devtool hidden-source-map",
-		"compile": "webpack",
-		"compile-cli": "webpack --config webpack.config.cli.js --mode production --devtool hidden-source-map",
-		"eslint": "eslint --fix",
-		"watch": "tsc -b -w",
-		"watch-web": "webpack --watch",
-		"publish": "vsce publish",
-		"package": "vsce package",
-		"chrome": "vscode-test-web --browserType=chromium --extensionDevelopmentPath=. ./test-data",
-		"test": "tsc && vscode-test",
-		"test-grammar": "vscode-tmgrammar-snap tmgrammar-test/*.ahk",
-		"validate": "npm run test-grammar && npm run test"
-	},
-	"devDependencies": {
-		"@eslint/js": "^9.4.0",
->>>>>>> f2544051
 		"@types/vscode": "^1.82.0",
 		"@vscode/test-cli": "^0.0.10",
 		"@vscode/test-electron": "^2.4.1",
@@ -701,14 +92,10 @@
 		"esbuild": "^0.23.1",
 		"eslint": "^9.4.0",
 		"globals": "^15.4.0",
-<<<<<<< HEAD
 		"mocha": "^10.7.0",
 		"prettier": "3.3.3",
 		"sinon": "^18.0.0",
 		"sort-package-json": "^2.10.0",
-=======
-		"path-browserify": "^1.0.1",
->>>>>>> f2544051
 		"ts-loader": "^9.4.0",
 		"typescript": "^5.3.2",
 		"typescript-eslint": "^7.12.0",
