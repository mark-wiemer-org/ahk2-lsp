--- conflicted
+++ resolved
@@ -1,103 +1,55 @@
 {
 	"name": "vscode-autohotkey2-lsp",
 	"displayName": "AutoHotkey v2 Language Support",
-<<<<<<< HEAD
-	"version": "2.5.2",
-	"description": "AutoHotkey v2 language support, forked from thqby's extension",
-=======
 	"description": "AutoHotkey v2 Language Support, based on vscode-lsp.",
 	"author": "thqby",
 	"publisher": "thqby",
-	"version": "2.5.2",
+	"version": "2.5.3",
 	"license": "LGPLv3.0",
->>>>>>> f2544051
 	"categories": [
-		"Debuggers",
 		"Formatters",
 		"Programming Languages",
 		"Snippets"
 	],
 	"keywords": [
-		"vscode",
-		"autohotkey",
 		"ahk",
 		"ahk2",
-		"ahk v2"
+		"autohotkey",
+		"autohotkey2"
 	],
-	"homepage": "https://github.com/mark-wiemer-org/vscode-autohotkey2-lsp/blob/main/README.md",
-	"bugs": {
-		"url": "https://github.com/mark-wiemer-org/vscode-autohotkey2-lsp/issues"
-	},
 	"repository": {
 		"type": "git",
-		"url": "https://github.com/mark-wiemer-org/vscode-autohotkey2-lsp"
+		"url": "https://github.com/thqby/vscode-autohotkey2-lsp"
 	},
-	"license": "LGPLv3.0",
-	"author": "thqby and Mark Wiemer",
-	"publisher": "mark-wiemer",
+	"homepage": "https://github.com/thqby/vscode-autohotkey2-lsp/blob/main/README.md",
+	"icon": "icon.png",
+	"bugs": {
+		"url": "https://github.com/thqby/vscode-autohotkey2-lsp/issues"
+	},
+	"engines": {
+		"vscode": "^1.82.0"
+	},
 	"main": "./client/dist/extension",
-	"scripts": {
-		"prebuild": "npm run clean:dist",
-		"build": "node build.mjs --mode=production",
-		"prebuild:dev": "npm run clean",
-		"build:dev": "node build.mjs",
-		"build:old": "webpack",
-		"clean:dist": "del-cli client/dist server/dist/*.js*",
-		"clean:out": "del-cli client/out server/out",
-		"compile-cli": "webpack --config webpack.config.cli.js --mode production --devtool hidden-source-map",
-		"precompile-ts": "npm run clean:out",
-		"compile-ts": "tsc -b",
-		"compile-ts//": "Compile TS files",
-		"compile//": "Compile the extension for packaging and publishing",
-		"eslint": "npm run eslint:files -- client server && echo No ESLint problems",
-		"eslint:files": "eslint --max-warnings=0",
-		"eslint:fix": "npm run eslint:files -- client server --fix",
-		"format": "prettier --check .",
-		"format:fix": "prettier --write .",
-		"lint": "npm run format && npm run eslint && npm run sort-package-json",
-		"lint:fix": "npm run format:fix && npm run eslint:fix && npm run sort-package-json:fix",
-		"sort-package-json": "sort-package-json --check",
-		"sort-package-json:fix": "sort-package-json",
-		"pretest-unit": "npm run compile-ts",
-		"test-unit": "mocha",
-		"validate": "npm run lint && npm run test-unit",
-		"validate:ci": "npm run lint && npm run test-unit",
-		"validate:ci:fix": "npm run lint:fix && npm run test-unit",
-		"validate:fix": "npm run lint:fix && npm run test-unit",
-		"watch": "tsc -b -w"
-	},
-	"prettier": {
-		"singleQuote": true,
-		"tabWidth": 4,
-		"trailingComma": "all",
-		"useTabs": true,
-		"overrides": [
-			{
-				"files": [
-					"*.yml",
-					"*.yaml"
+	"browser": "./client/dist/browserClientMain",
+	"contributes": {
+		"breakpoints": [
+			{
+				"language": "ahk2"
+			}
+		],
+		"languages": [
+			{
+				"id": "ahk2",
+				"aliases": [
+					"AutoHotkey2",
+					"autohotkey2",
+					"ahk2"
 				],
-<<<<<<< HEAD
-				"options": {
-					"tabWidth": 2
-				}
-			}
-		]
-	},
-	"mocha": {
-		"spec": "./**/out/**/*.test.js"
-	},
-	"dependencies": {
-		"vscode-languageclient": "^9.0.1",
-		"vscode-languageserver": "^9.0.1",
-		"vscode-languageserver-textdocument": "^1.0.11",
-		"vscode-uri": "^3.0.8"
-	},
-	"devDependencies": {
-		"@eslint/js": "^9.4.0",
-		"@types/mocha": "^10.0.8",
-		"@types/node": "^20.16.0",
-=======
+				"extensions": [
+					".ahk",
+					".ah2",
+					".ahk2"
+				],
 				"configuration": "./ahk2.configuration.json",
 				"icon": {
 					"dark": "icon_filetype.png",
@@ -681,45 +633,34 @@
 		]
 	},
 	"scripts": {
-		"vscode:prepublish": "webpack --mode production --devtool hidden-source-map",
-		"compile": "webpack",
-		"compile-cli": "webpack --config webpack.config.cli.js --mode production --devtool hidden-source-map",
+		"check-types": "tsc",
+		"build-cli": "node esbuild.mjs --cli",
 		"eslint": "eslint --fix",
-		"watch": "tsc -b -w",
-		"watch-web": "webpack --watch",
+		"package": "vsce package",
 		"publish": "vsce publish",
-		"package": "vsce package",
-		"chrome": "vscode-test-web --browserType=chromium --extensionDevelopmentPath=. ./test-data",
-		"test": "tsc && vscode-test",
+		"test": "vscode-test",
 		"test-grammar": "vscode-tmgrammar-snap tmgrammar-test/*.ahk",
-		"validate": "npm run test-grammar && npm run test"
+		"vscode:prepublish": "node esbuild.mjs && npm run test && npm run test-grammar",
+		"watch": "node esbuild.mjs --dev",
+		"watch-web": "node esbuild.mjs --web"
 	},
 	"devDependencies": {
-		"@eslint/js": "^9.4.0",
->>>>>>> f2544051
-		"@types/vscode": "^1.82.0",
-		"del-cli": "^5.1.0",
-		"esbuild": "^0.23.1",
-		"eslint": "^9.4.0",
-		"globals": "^15.4.0",
-<<<<<<< HEAD
-		"mocha": "^10.7.0",
-		"prettier": "3.3.3",
-		"sort-package-json": "^2.10.0",
-=======
+		"@types/node": "^20.14.0",
+		"@types/vscode": "1.93.0",
+		"@vscode/test-cli": "^0.0.10",
+		"@vscode/test-electron": "^2.4.1",
+		"@vscode/vsce": "^2.32.0",
+		"esbuild": "^0.24.0",
+		"eslint": "^9.11.0",
+		"typescript": "5.5.4",
+		"typescript-eslint": "^8.7.0",
+		"vscode-tmgrammar-test": "^0.1.3"
+	},
+	"dependencies": {
 		"path-browserify": "^1.0.1",
->>>>>>> f2544051
-		"ts-loader": "^9.4.0",
-		"typescript": "^5.3.2",
-		"typescript-eslint": "^7.12.0",
-		"vscode-tmgrammar-test": "^0.1.3",
-		"webpack": "^5.74.0",
-		"webpack-cli": "^4.10.0"
-	},
-	"engines": {
-		"vscode": "^1.82.0"
-	},
-	"overrides": {
-		"eslint": "^9.4.0"
+		"vscode-languageclient": "^9.0.1",
+		"vscode-languageserver": "^9.0.1",
+		"vscode-languageserver-textdocument": "^1.0.12",
+		"vscode-uri": "^3.0.8"
 	}
 }