{
	"compilerOptions": {
		"esModuleInterop": true,
		"lib": ["ESNext", "WebWorker"],
		"module": "NodeNext",
		"moduleResolution": "NodeNext",
		"noEmit": true,
		"strict": true
	},
<<<<<<< HEAD
	"include": ["client/src", "server/src"]
=======
	"include": ["client/src", "server/src", "util/src"]
>>>>>>> 4209bd6a
}<|MERGE_RESOLUTION|>--- conflicted
+++ resolved
@@ -7,9 +7,5 @@
 		"noEmit": true,
 		"strict": true
 	},
-<<<<<<< HEAD
-	"include": ["client/src", "server/src"]
-=======
 	"include": ["client/src", "server/src", "util/src"]
->>>>>>> 4209bd6a
 }