--- conflicted
+++ resolved
@@ -63,15 +63,12 @@
 	Local = 'Local',
 	UserAndStandard = 'User and Standard',
 	All = 'All',
-<<<<<<< HEAD
-=======
 }
 
 export enum CallWithoutParentheses {
 	Off = 'Off',
 	Parentheses = 'Parentheses',
 	On = 'On',
->>>>>>> aad95997
 }
 
 /**
