--- conflicted
+++ resolved
@@ -4,67 +4,38 @@
 
 /** @type {typeof tseslint.configs.recommended} */
 export default [
-<<<<<<< HEAD
-	{
-		languageOptions: {
-			globals: {
-				...globals.browser,
-				...globals.node,
-			},
-		},
-	},
-	pluginJs.configs.recommended,
-	...tseslint.configs.recommended,
-	{
-		ignores: [
-			'**/*.js',
-			'**/*.d.ts',
-			'**/.vscode-test-web/*',
-			'**/.vscode-test/*',
-		],
-	},
-	{
-		rules: {
-			'no-control-regex': 'off',
-			'no-empty': ['error', { allowEmptyCatch: true }],
-			'no-unused-vars': 'off',
-			'@typescript-eslint/no-unused-vars': [
-				'error',
-				{
-					argsIgnorePattern: '^_',
-					varsIgnorePattern: '^_',
-					caughtErrors: 'none',
-					ignoreRestSiblings: true,
-				},
-			],
-		},
-	},
-=======
-  {
-    languageOptions: {
-      globals: {
-        ...globals.browser,
-        ...globals.node
-      }
-    }
-  },
-  pluginJs.configs.recommended,
-  ...tseslint.configs.recommended,
-  {
-    ignores: ['**/*.js', '!**/src/*', '**/*.d.ts', '**/.vscode-test-web/*', '**/.vscode-test/*'],
-  },
-  {
-    rules: {
-      'no-control-regex': 'off',
-      'no-empty': ['error', { allowEmptyCatch: true }],
-      'no-unused-vars': 'off',
-      '@typescript-eslint/no-unused-vars': ['error', {
-        argsIgnorePattern: '^_',
-        varsIgnorePattern: '^_',
-        caughtErrors: 'none',
-        ignoreRestSiblings: true
-      }],
-    }
-  }
->>>>>>> f2544051
+    {
+        languageOptions: {
+            globals: {
+                ...globals.browser,
+                ...globals.node,
+            },
+        },
+    },
+    pluginJs.configs.recommended,
+    ...tseslint.configs.recommended,
+    {
+        ignores: [
+            '**/*.js',
+            '**/*.d.ts',
+            '**/.vscode-test-web/*',
+            '**/.vscode-test/*',
+        ],
+    },
+    {
+        rules: {
+            'no-control-regex': 'off',
+            'no-empty': ['error', { allowEmptyCatch: true }],
+            'no-unused-vars': 'off',
+            '@typescript-eslint/no-unused-vars': [
+                'error',
+                {
+                    argsIgnorePattern: '^_',
+                    varsIgnorePattern: '^_',
+                    caughtErrors: 'none',
+                    ignoreRestSiblings: true,
+                },
+            ],
+        },
+    },
 ];