<<<<<<< HEAD
import pluginJs from "@eslint/js";
import tseslint from "typescript-eslint";

/** @type {typeof tseslint.configs.recommended} */
export default [
  pluginJs.configs.recommended,
  ...tseslint.configs.recommended,
  {
    ignores: ['**/*.{js,mjs}', '**/*.d.ts', '**/.vscode-test-web/*', '**/.vscode-test/*'],
  },
  {
    rules: {
      'no-control-regex': 'off',
      'no-empty': 'off',
      'no-unused-vars': 'off',
      '@typescript-eslint/no-unused-expressions': 'off',
      '@typescript-eslint/no-unused-vars': ['error', {
        args: 'none',
        varsIgnorePattern: '^_',
        caughtErrors: 'none',
        ignoreRestSiblings: true
      }],
    }
  }
=======
import pluginJs from '@eslint/js';
import tseslint from 'typescript-eslint';

/** @type {typeof tseslint.configs.recommended} */
export default [
	pluginJs.configs.recommended,
	...tseslint.configs.recommended,
	{
		ignores: [
			'**/*.{js,mjs}',
			'**/*.d.ts',
			'**/.vscode-test-web/*',
			'**/.vscode-test/*',
		],
	},
	{
		rules: {
			'no-control-regex': 'off',
			'no-empty': 'off',
			'no-unused-vars': 'off',
			'@typescript-eslint/no-unused-expressions': 'off',
			'@typescript-eslint/no-unused-vars': [
				'error',
				{
					args: 'none',
					varsIgnorePattern: '^_',
					caughtErrors: 'none',
					ignoreRestSiblings: true,
				},
			],
		},
	},
>>>>>>> 4209bd6a
];<|MERGE_RESOLUTION|>--- conflicted
+++ resolved
@@ -1,29 +1,3 @@
-<<<<<<< HEAD
-import pluginJs from "@eslint/js";
-import tseslint from "typescript-eslint";
-
-/** @type {typeof tseslint.configs.recommended} */
-export default [
-  pluginJs.configs.recommended,
-  ...tseslint.configs.recommended,
-  {
-    ignores: ['**/*.{js,mjs}', '**/*.d.ts', '**/.vscode-test-web/*', '**/.vscode-test/*'],
-  },
-  {
-    rules: {
-      'no-control-regex': 'off',
-      'no-empty': 'off',
-      'no-unused-vars': 'off',
-      '@typescript-eslint/no-unused-expressions': 'off',
-      '@typescript-eslint/no-unused-vars': ['error', {
-        args: 'none',
-        varsIgnorePattern: '^_',
-        caughtErrors: 'none',
-        ignoreRestSiblings: true
-      }],
-    }
-  }
-=======
 import pluginJs from '@eslint/js';
 import tseslint from 'typescript-eslint';
 
@@ -56,5 +30,4 @@
 			],
 		},
 	},
->>>>>>> 4209bd6a
 ];