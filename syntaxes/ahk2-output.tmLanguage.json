{
	"name": "ahk2-output",
	"scopeName": "ahk2.output",
	"patterns": [
		{
			"include": "#url"
		},
		{
			"captures": {
				"1": {
					"name": "token.info-token"
				},
				"2": {
					"name": "string"
				}
			},
			"match": "^(\\[Running\\])(.*)$",
<<<<<<< HEAD
			"name": "ahk++.running"
=======
			"name": "ahk2.running"
>>>>>>> 4209bd6a
		},
		{
			"captures": {
				"1": {
					"name": "token.info-token"
				},
				"2": {
					"name": "string"
				},
				"3": {
					"name": "token.debug-token"
				},
				"4": {
					"name": "token.error-token"
				},
				"5": {
					"name": "string"
				},
				"6": {
					"name": "constant.numeric"
				},
				"7": {
					"name": "string"
				}
			},
			"match": "^(\\[Done\\])(.+)(?:(code=0)|(code=\\d+))([^\\d]+)(\\d+(?:\\.\\d+)?)([^\\d]+)$",
			"name": "ahk2.done"
		},
		{
			"match": "\\d{1,3}(\\.\\d{1,3}){3}(:\\d+)",
			"name": "constant.numeric"
		},
		{
			"match": "^(?i:(\\[error\\])|(\\[info\\])|(\\[warn\\]))(.*)",
			"captures": {
				"1": {
					"name": "token.error-token"
				},
				"2": {
					"name": "token.info-token"
				},
				"3": {
					"name": "token.warn-token"
				}
			},
			"name": "ahk2.log"
		},
		{
			"include": "#numbers"
		},
		{
			"include": "#operators"
		},
		{
			"include": "#string"
		}
	],
	"repository": {
		"url": {
			"match": "\\b((?i:(https?|ws)://\\S+))\\b",
			"name": "string.url"
		},
		"numbers": {
			"match": "\\b(\\d+(?:\\.\\d+)?|0[xX][\\da-fA-F]+)\\b",
			"name": "constant.numeric"
		},
		"operators": {
			"patterns": [
				{
					"match": "&=|\\^=|<<=|>>=|\\|=|\\.=|\\+=|-=|\\*=|(?<!\\()/=|--|\\+\\+|<<|>>|!=|<=|>=|=?=|<|>|&&|!|\\|\\||&|\\||\\^|~|:=|\\*|/|-|\\+",
					"name": "keyword.operator"
				}
			]
		},
		"string": {
			"patterns": [
				{
					"begin": "(['\"])(?=.*\\1)",
					"beginCaptures": {
						"1": {
							"name": "punctuation.definition.string.begin"
						}
					},
					"end": "(\\1)",
					"endCaptures": {
						"1": {
							"name": "punctuation.definition.string.end"
						}
					},
					"name": "string.quoted"
				}
			]
		}
	}
}<|MERGE_RESOLUTION|>--- conflicted
+++ resolved
@@ -15,11 +15,7 @@
 				}
 			},
 			"match": "^(\\[Running\\])(.*)$",
-<<<<<<< HEAD
-			"name": "ahk++.running"
-=======
 			"name": "ahk2.running"
->>>>>>> 4209bd6a
 		},
 		{
 			"captures": {
