{
<<<<<<< HEAD
  "name": "autohotkey2",
  "scopeName": "source.ahk2",
  "patterns": [
    {
      "include": "#compiler_directive"
    },
    {
      "include": "#comments"
    },
    {
      "include": "#hotkey_hotstring"
    },
    {
      "include": "#switch_statement"
    },
    {
      "include": "#object_property"
    },
    {
      "include": "#reserved"
    },
    {
      "include": "#numbers"
    },
    {
      "include": "#operators"
    },
    {
      "include": "#strings"
    },
    {
      "include": "#pre_definition"
    },
    {
      "include": "#class_block"
    },
    {
      "include": "#block"
    },
    {
      "include": "#continuation_section"
    },
    {
      "include": "#parens"
    },
    {
      "include": "#function_call"
    },
    {
      "include": "#property"
    },
    {
      "include": "#variables"
    }
  ],
  "repository": {
    "block": {
      "patterns": [
        {
          "begin": "{",
          "beginCaptures": {
            "0": {
              "name": "punctuation.section.block.begin.ahk2"
            }
          },
          "end": "}",
          "endCaptures": {
            "0": {
              "name": "punctuation.section.block.end.ahk2"
            }
          },
          "patterns": [
            {
              "include": "#block_innards"
            }
          ]
        }
      ]
    },
    "block_innards": {
      "patterns": [
        {
          "include": "#object_property"
        },
        {
          "name": "meta.initialization.ahk2",
          "begin": "(?x)\n(?:\n  (?:\n\t(?=[ \t])(?<!else|return)\n\t(?<=\\w) [ \t]+(and|not|or|xor)  # or word + space before name\n  )\n)\n(\n  (?:[_[:alpha:]][[:alnum:]_]*+ | :: )++   # actual name\n  |\n  (?:(?<=operator) (?:[-*&<>=+!]+ | \\(\\) | \\[\\]))\n)\n[ \t]*(\\() # opening bracket",
          "beginCaptures": {
            "1": {
              "name": "variable.other.ahk2"
            },
            "2": {
              "name": "punctuation.section.parens.begin.bracket.round.initialization.ahk2"
            }
          },
          "end": "\\)",
          "endCaptures": {
            "0": {
              "name": "punctuation.section.parens.end.bracket.round.initialization.ahk2"
            }
          },
          "patterns": [
            {
              "include": "$base"
            }
          ]
        },
        {
          "begin": "{",
          "beginCaptures": {
            "0": {
              "name": "punctuation.section.block.begin.ahk2"
            }
          },
          "end": "}",
          "endCaptures": {
            "0": {
              "name": "punctuation.section.block.end.ahk2"
            }
          },
          "patterns": [
            {
              "include": "#block_innards"
            }
          ]
        },
        {
          "include": "$base"
        }
      ]
    },
    "case_statement": {
      "name": "meta.conditional.case.ahk2",
      "begin": "(?<=^[ \t]*\\{?[ \t]*)((?i:case))(?!\\w)",
      "beginCaptures": {
        "1": {
          "name": "keyword.control.case.ahk2"
        }
      },
      "end": "(:)",
      "endCaptures": {
        "1": {
          "name": "punctuation.separator.colon.case.ahk2"
        }
      },
      "patterns": [
        {
          "include": "#strings"
        },
        {
          "include": "#numbers"
        },
        {
          "match": ",",
          "name": "punctuation.separator.comma.ahk2"
        },
        {
          "match": "\\.(?=\\w)",
          "name": "punctuation.accessor.ahk2"
        },
        {
          "include": "#function_call"
        },
        {
          "match": "{",
          "name": "punctuation.section.block.begin.ahk2"
        },
        {
          "match": "}",
          "name": "punctuation.section.block.end.ahk2"
        },
        {
          "match": "\\[|\\(",
          "name": "punctuation.section.parens.begin.ahk2"
        },
        {
          "match": "\\]|\\)",
          "name": "punctuation.section.parens.end.ahk2"
        },
        {
          "include": "#operators"
        },
        {
          "include": "#variables"
        },
        {
          "include": "#comments"
        }
      ]
    },
    "class_block": {
      "name": "meta.block.class.ahk2",
      "begin": "(^|(?<=^[ \t]*\\*/))[ \t]*((?i:class))[ \t]+(\\$?\\w+(\\.\\w+)*)",
      "beginCaptures": {
        "2": {
          "name": "storage.type.class.ahk2"
        },
        "3": {
          "name": "entity.name.type.class.ahk2"
        }
      },
      "end": "}",
      "endCaptures": {
        "0": {
          "name": "punctuation.definition.block.class.end.ahk2"
        }
      },
      "patterns": [
        {
          "begin": "\\G(?!\\{)",
          "end": "(?=\\{)",
          "patterns": [
            {
              "include": "#compiler_directive"
            },
            {
              "include": "#comments"
            },
            {
              "begin": "\\G[ \t]*(<)",
              "beginCaptures": {
                "1": {
                  "name": "punctuation.definition.typeparameters.begin.ahk2"
                }
              },
              "end": ">",
              "endCaptures": {
                "0": {
                  "name": "punctuation.definition.typeparameters.end.ahk2"
                }
              },
              "patterns": [
                {
                  "match": "\\w+",
                  "name": "entity.name.type.parameter"
                },
                {
                  "match": ",",
                  "name": "punctuation.separator.comma.ahk2"
                },
                {
                  "match": "=",
                  "name": "keyword.operator.assignment.ahk2"
                },
                {
                  "match": "\\.",
                  "name": "punctuation.accessor.ahk2"
                },
                {
                  "match": "\\|",
                  "name": "keyword.operator.ahk2"
                }
              ]
            },
            {
              "match": "\\b((?i:extends))([ \t]+([\\w.]+))?",
              "captures": {
                "1": {
                  "name": "storage.modifier.ahk2"
                },
                "3": {
                  "patterns": [
                    {
                      "match": "\\.(?=\\w)",
                      "name": "punctuation.accessor.ahk2"
                    },
                    {
                      "include": "#default_classes"
                    },
                    {
                      "match": "\\b[^.]+\\b",
                      "name": "entity.name.type.class.ahk2"
                    }
                  ]
                }
              }
            }
          ]
        },
        {
          "begin": "\\{",
          "beginCaptures": {
            "0": {
              "name": "punctuation.definition.block.class.begin.ahk2"
            }
          },
          "end": "(?=})",
          "name": "meta.block.class.body.ahk2",
          "patterns": [
            {
              "include": "#compiler_directive"
            },
            {
              "include": "#comments"
            },
            {
              "match": "(?<=^[ \t]*)(?i:static)(?=[ \t]+\\w)",
              "name": "storage.modifier.ahk2"
            },
            {
              "begin": "(?<=^[ \t]*(?i:static[ \t]+)?)(\\w+)[ \t]*(=>)([ \t]+(;.*)\\n|[ \t]*\\n)?",
              "beginCaptures": {
                "1": {
                  "patterns": [
                    {
                      "match": "\\b(?i:__item)\\b",
                      "name": "storage.type.metafunction.ahk2"
                    }
                  ],
                  "name": "variable.other.property.ahk2"
                },
                "2": {
                  "name": "storage.type.function.arrow.ahk2"
                },
                "4": {
                  "name": "comment.line.ahk2"
                }
              },
              "end": "(?=\\n)",
              "name": "meta.block.prototype.body.ahk2",
              "patterns": [
                {
                  "include": "#line_continue"
                },
                {
                  "include": "$base"
                }
              ]
            },
            {
              "match": "(?<=(^[ \t]*(?i:static[ \t]+)?|,[ \t]*))\\w+(?=[ \t]*:=)",
              "captures": {
                "0": {
                  "patterns": [
                    {
                      "match": "\\b(?i:__item)\\b",
                      "name": "storage.type.metafunction.ahk2"
                    }
                  ],
                  "name": "variable.other.property.ahk2"
                }
              }
            },
            {
              "begin": "(?<=^[ \t]*(?i:static[ \t]+)?)(\\w+)(?=\\()",
              "beginCaptures": {
                "1": {
                  "patterns": [
                    {
                      "match": "\\b(__(?i:new|init|enum|get|call|set|delete))\\b",
                      "name": "storage.type.metafunction.ahk2"
                    }
                  ],
                  "name": "entity.name.function.method.ahk2"
                }
              },
              "end": "(?=\\n)",
              "name": "meta.block.method.ahk2",
              "patterns": [
                {
                  "begin": "\\G\\(",
                  "beginCaptures": {
                    "0": {
                      "name": "punctuation.definition.parameters.begin.ahk2"
                    }
                  },
                  "end": "\\)",
                  "endCaptures": {
                    "0": {
                      "name": "punctuation.definition.parameters.end.ahk2"
                    }
                  },
                  "patterns": [
                    {
                      "include": "$base"
                    }
                  ]
                },
                {
                  "begin": "{",
                  "beginCaptures": {
                    "0": {
                      "name": "punctuation.definition.block.method.begin.ahk2"
                    }
                  },
                  "end": "}",
                  "endCaptures": {
                    "0": {
                      "name": "punctuation.definition.block.method.end.ahk2"
                    }
                  },
                  "name": "meta.block.method.body.ahk2",
                  "patterns": [
                    {
                      "include": "$base"
                    }
                  ]
                },
                {
                  "begin": "(=>)([ \t]+(;.*)\\n|[ \t]*\\n)?",
                  "beginCaptures": {
                    "1": {
                      "name": "storage.type.function.arrow.ahk2"
                    },
                    "3": {
                      "name": "comment.line.ahk2"
                    }
                  },
                  "end": "(?=\\n)",
                  "name": "meta.block.method.body.ahk2",
                  "patterns": [
                    {
                      "include": "#line_continue"
                    },
                    {
                      "include": "$base"
                    }
                  ]
                },
                {
                  "include": "#compiler_directive"
                },
                {
                  "include": "#comments"
                }
              ]
            },
            {
              "begin": "(?<=^[ \t]*(?i:static[ \t]+)?)\\b\\w+\\b(?=(\\[|[ \t]*\\{?([ \t];.*)?\\n))",
              "beginCaptures": {
                "0": {
                  "patterns": [
                    {
                      "match": "\\b(?i:__item)\\b",
                      "name": "storage.type.metafunction.ahk2"
                    }
                  ],
                  "name": "variable.other.property.ahk2"
                }
              },
              "name": "meta.block.property.ahk2",
              "end": "(?=\\n)",
              "endCaptures": {
                "1": {
                  "name": "punctuation.definition.block.property.end.ahk2"
                }
              },
              "patterns": [
                {
                  "begin": "\\G\\[",
                  "beginCaptures": {
                    "0": {
                      "name": "punctuation.definition.parameters.begin.ahk2"
                    }
                  },
                  "end": "\\]",
                  "endCaptures": {
                    "0": {
                      "name": "punctuation.definition.parameters.end.ahk2"
                    }
                  },
                  "patterns": [
                    {
                      "include": "$base"
                    }
                  ]
                },
                {
                  "include": "#compiler_directive"
                },
                {
                  "include": "#comments"
                },
                {
                  "begin": "{",
                  "beginCaptures": {
                    "0": {
                      "name": "punctuation.definition.block.property.begin.ahk2"
                    }
                  },
                  "end": "(?=})",
                  "endCaptures": {
                    "0": {
                      "name": "punctuation.definition.block.property.end.ahk2"
                    }
                  },
                  "name": "meta.block.property.body.ahk2",
                  "patterns": [
                    {
                      "begin": "(?<=^[ \t]*)(?i:set)\\b",
                      "beginCaptures": {
                        "0": {
                          "name": "storage.type.setter.ahk2"
                        }
                      },
                      "end": "(?=\\n)",
                      "patterns": [
                        {
                          "include": "#compiler_directive"
                        },
                        {
                          "include": "#comments"
                        },
                        {
                          "begin": "{",
                          "beginCaptures": {
                            "0": {
                              "name": "punctuation.definition.block.property.setter.begin.ahk2"
                            }
                          },
                          "name": "meta.block.property.setter.body.ahk2",
                          "end": "}",
                          "endCaptures": {
                            "0": {
                              "name": "punctuation.definition.block.property.setter.end.ahk2"
                            }
                          },
                          "patterns": [
                            {
                              "include": "$base"
                            }
                          ]
                        },
                        {
                          "begin": "(=>)([ \t]+(;.*)\\n|[ \t]*\\n)?",
                          "beginCaptures": {
                            "1": {
                              "name": "storage.type.function.arrow.ahk2"
                            },
                            "3": {
                              "name": "comment.line.ahk2"
                            }
                          },
                          "name": "meta.block.property.setter.body.ahk2",
                          "end": "(?=\\n)",
                          "patterns": [
                            {
                              "include": "#line_continue"
                            },
                            {
                              "include": "$base"
                            }
                          ]
                        }
                      ]
                    },
                    {
                      "begin": "(?<=^[ \t]*)(?i:get)\\b",
                      "beginCaptures": {
                        "0": {
                          "name": "storage.type.getter.ahk2"
                        }
                      },
                      "end": "(?=\\n)",
                      "patterns": [
                        {
                          "include": "#compiler_directive"
                        },
                        {
                          "include": "#comments"
                        },
                        {
                          "begin": "{",
                          "beginCaptures": {
                            "0": {
                              "name": "punctuation.definition.block.property.getter.begin.ahk2"
                            }
                          },
                          "name": "meta.block.property.getter.body.ahk2",
                          "end": "}",
                          "endCaptures": {
                            "0": {
                              "name": "punctuation.definition.block.property.getter.end.ahk2"
                            }
                          },
                          "patterns": [
                            {
                              "include": "$base"
                            }
                          ]
                        },
                        {
                          "begin": "(=>)([ \t]+(;.*)\\n|[ \t]*\\n)?",
                          "beginCaptures": {
                            "1": {
                              "name": "storage.type.function.arrow.ahk2"
                            },
                            "3": {
                              "name": "comment.line.ahk2"
                            }
                          },
                          "name": "meta.block.property.getter.body.ahk2",
                          "end": "(?=\\n)",
                          "patterns": [
                            {
                              "include": "#line_continue"
                            },
                            {
                              "include": "$base"
                            }
                          ]
                        }
                      ]
                    },
                    {
                      "include": "$base"
                    }
                  ]
                },
                {
                  "begin": "(=>)([ \t]+(;.*)\\n|[ \t]*\\n)?",
                  "beginCaptures": {
                    "1": {
                      "name": "storage.type.function.arrow.ahk2"
                    },
                    "3": {
                      "name": "comment.line.ahk2"
                    }
                  },
                  "name": "meta.block.property.getter.body.ahk2",
                  "end": "(?=\\n)",
                  "patterns": [
                    {
                      "include": "#line_continue"
                    },
                    {
                      "include": "$base"
                    }
                  ]
                },
                {
                  "include": "#variables"
                }
              ]
            },
            {
              "include": "#class_block"
            },
            {
              "include": "#line_continue"
            },
            {
              "include": "$base"
            }
          ]
        }
      ]
    },
    "comments": {
      "patterns": [
        {
          "name": "comment.block.jsdoc.ahk2",
          "begin": "^[ \t]*(\\/\\*\\*)(?!\\/)",
          "beginCaptures": {
            "1": {
              "name": "punctuation.definition.comment.begin.ahk2"
            }
          },
          "end": "(^[ \t]*\\*\\/|(\\*\\/)[ \t]*$)",
          "endCaptures": {
            "1": {
              "name": "punctuation.definition.comment.end.ahk2"
            }
          },
          "patterns": [
            {
              "include": "#docblock"
            }
          ]
        },
        {
          "name": "comment.block.ahk2",
          "begin": "(?<=^[ \t]*)(\\/\\*)",
          "beginCaptures": {
            "1": {
              "name": "punctuation.definition.comment.begin.ahk2"
            }
          },
          "end": "(^[ \t]*\\*\\/|(\\*\\/)[ \t]*$)",
          "endCaptures": {
            "1": {
              "name": "punctuation.definition.comment.end.ahk2"
            }
          }
        },
        {
          "name": "comment.line.ahk2",
          "match": "(?<=(^[ \t]*|[ \t]))(;.*)"
        }
      ]
    },
    "compiler_directive": {
      "patterns": [
        {
          "name": "comment.block.ahk2",
          "begin": "^[ \t]*(\\/\\*)((?i:@ahk2exe-keep))",
          "beginCaptures": {
            "1": {
              "name": "punctuation.definition.comment.begin.ahk2"
            },
            "2": {
              "name": "keyword.control.directive.conditional.ahk2"
            }
          },
          "end": "^[ \t]*(\\*\\/)",
          "endCaptures": {
            "1": {
              "name": "punctuation.definition.comment.end.ahk2"
            }
          }
        },
        {
          "match": "(?<=^[ \t]*);[ \t]*@(?i:ahk2exe-ignore(begin|end))",
          "name": "keyword.control.directive.ahk2"
        },
        {
          "begin": "^[ \t]*(;[ \t]*@(?i:ahk2exe-let))\\b",
          "beginCaptures": {
            "0": {
              "name": "keyword.control.directive.ahk2"
            }
          },
          "end": "(?=\\n)",
          "patterns": [
            {
              "include": "#strings"
            },
            {
              "include": "#numbers"
            },
            {
              "match": "\\b([_[:alpha:]][_[:alnum:]]*)(?=[ \t]*=)",
              "name": "constant.language.ahk2"
            },
            {
              "match": "=",
              "name": "keyword.operator.assignment.ahk2"
            },
            {
              "match": ",",
              "name": "punctuation.separator.comma.ahk2"
            }
          ]
        },
        {
          "begin": "^[ \t]*((;[ \t]*@)(?i:include))\\b",
          "beginCaptures": {
            "1": {
              "name": "keyword.control.directive.ahk2"
            },
            "2": {
              "name": "punctuation.definition.directive.ahk2"
            }
          },
          "end": "(?=\\n)",
          "name": "meta.preprocessor.include.ahk2",
          "patterns": [
            {
              "begin": "[^ \t;]",
              "end": "(?=(?:[ \t]+;))|(?=\\n)",
              "name": "string.literal.include.ahk2"
            },
            {
              "match": "(?:[ \t]+);.*",
              "name": "comment.line.ahk2"
            }
          ]
        },
        {
          "match": "(?<=^[ \t]*);[ \t]*@(?i:ahk2exe-\\w+)\\b([ \t].*)?",
          "name": "keyword.control.directive.ahk2",
          "captures": {
            "1": {
              "name": "string.literal.ahk2"
            }
          }
        },
        {
          "match": "(?<=^|[ \t]);[ \t]*@(?:[\\w\\-]+)\\b([ \t]+(.*))?",
          "name": "keyword.control.directive.ahk2",
          "captures": {
            "2": {
              "name": "comment.line.ahk2"
            }
          }
        }
      ]
    },
    "conditional_context": {
      "patterns": [
        {
          "include": "$self"
        },
        {
          "include": "#block_innards"
        }
      ]
    },
    "continuation_section": {
      "name": "meta.parens.continuation_section.ahk2",
      "begin": "(?<=^[ \t]*)(\\()((((?i:join)[^ \t]*|[^ \t();]+)(?=[ \t]|$)|[ \t]+)*)((?<=[ \t]);.*)?$",
      "beginCaptures": {
        "1": {
          "name": "punctuation.section.parens.begin.ahk2"
        },
        "2": {
          "patterns": [
            {
              "match": "(?<=[ \t]|^[ \t]*\\()(?i:c(om(ments?)?)?|[lr]trim0?|`|join(`s|[^ \t]){0,15})(?=[ \t]|$)",
              "name": "string.options.ahk2 markup.italic"
            },
            {
              "match": "[^ \t]+",
              "name": "invalid.options.ahk2 markup.strikethrough"
            }
          ]
        },
        "5": {
          "name": "comment.line.ahk2"
        }
      },
      "end": "^[ \t]*(\\))",
      "endCaptures": {
        "1": {
          "name": "punctuation.section.parens.end.ahk2"
        }
      },
      "patterns": [
        {
          "include": "#continuation_section_innards"
        }
      ]
    },
    "continuation_section_innards": {
      "patterns": [
        {
          "begin": "('|\")",
          "beginCaptures": {
            "1": {
              "name": "punctuation.definition.string.begin.ahk2"
            }
          },
          "end": "(\\1)|(?=^[ \t]*\\))",
          "endCaptures": {
            "1": {
              "name": "punctuation.definition.string.end.ahk2"
            }
          },
          "name": "string.continuation_section_innards.ahk2",
          "patterns": [
            {
              "include": "#string_escaped_char"
            }
          ]
        },
        {
          "include": "#variables"
        },
        {
          "match": "{",
          "name": "punctuation.section.block.begin.ahk2"
        },
        {
          "match": "}",
          "name": "punctuation.section.block.end.ahk2"
        },
        {
          "match": "\\[",
          "name": "punctuation.section.parens.begin.ahk2"
        },
        {
          "match": "\\]",
          "name": "punctuation.section.parens.end.ahk2"
        },
        {
          "include": "#parens"
        },
        {
          "include": "$base"
        }
      ]
    },
    "default_classes": {
      "patterns": [
        {
          "begin": "(?<!\\.)\\b(?i:Gui)\\b",
          "beginCaptures": {
            "0": {
              "name": "support.class.ahk2"
            }
          },
          "end": "(?=(\\n|[^ \t.;]|\\.[^\\w]))",
          "patterns": [
            {
              "match": "(\\.)(?i)(ActiveX|Button|CheckBox|ComboBox|Control|Custom|DateTime|DDL|Edit|GroupBox|Hotkey|Link|List|ListBox|ListView|MonthCal|Pic|Progress|Radio|Slider|StatusBar|Tab|Text|TreeView|UpDown)\\b",
              "captures": {
                "1": {
                  "name": "punctuation.accessor.ahk2"
                },
                "2": {
                  "name": "support.class.guicontrol.ahk2"
                }
              }
            }
          ]
        },
        {
          "name": "support.class.ahk2",
          "match": "(?<!\\.)\\b(?i:Any|Array|BoundFunc|Buffer|Class|ClipboardAll|Closure|ComObjArray|ComObject|ComValue|ComValueRef|Enumerator|Error|File|Float|Func|Gui|IndexError|InputHook|Integer|KeyError|Map|MemberError|MemoryError|Menu|MenuBar|MethodError|Number|Object|OSError|Primitive|PropertyError|RegExMatchInfo|String|TargetError|TimeoutError|TypeError|ValueError|VarRef|ZeroDivisionError)\\b"
        }
      ]
    },
    "default_statement": {
      "name": "meta.conditional.default.ahk2",
      "match": "(?<=^[ \t]*\\{?[ \t]*)((?i:default))[ \t]*(:)(?!=)",
      "captures": {
        "1": {
          "name": "keyword.control.default.ahk2"
        },
        "2": {
          "name": "punctuation.separator.colon.case.default.ahk2"
        }
      }
    },
    "docblock": {
      "patterns": [
        {
          "match": "(?x)\n((@)(?:access|api))\n\\s+\n(private|protected|public)\n\\b",
          "captures": {
            "1": {
              "name": "storage.type.class.jsdoc"
            },
            "2": {
              "name": "punctuation.definition.block.tag.jsdoc"
            },
            "3": {
              "name": "constant.language.access-type.jsdoc"
            }
          }
        },
        {
          "match": "(?x)\n((@)author)\n\\s+\n(\n  [^@\\s<>*/]\n  (?:[^@<>*/]|\\*[^/])*\n)\n(?:\n  \\s*\n  (<)\n  ([^>\\s]+)\n  (>)\n)?",
          "captures": {
            "1": {
              "name": "storage.type.class.jsdoc"
            },
            "2": {
              "name": "punctuation.definition.block.tag.jsdoc"
            },
            "3": {
              "name": "entity.name.type.instance.jsdoc"
            },
            "4": {
              "name": "punctuation.definition.bracket.angle.begin.jsdoc"
            },
            "5": {
              "name": "constant.other.email.link.underline.jsdoc"
            },
            "6": {
              "name": "punctuation.definition.bracket.angle.end.jsdoc"
            }
          }
        },
        {
          "match": "(?x)\n((@)borrows) \\s+\n((?:[^@\\s*/]|\\*[^/])+)    # <that namepath>\n\\s+ (as) \\s+              # as\n((?:[^@\\s*/]|\\*[^/])+)    # <this namepath>",
          "captures": {
            "1": {
              "name": "storage.type.class.jsdoc"
            },
            "2": {
              "name": "punctuation.definition.block.tag.jsdoc"
            },
            "3": {
              "name": "entity.name.type.instance.jsdoc"
            },
            "4": {
              "name": "keyword.operator.control.jsdoc"
            },
            "5": {
              "name": "entity.name.type.instance.jsdoc"
            }
          }
        },
        {
          "name": "meta.embedded.ahk2 meta.example.jsdoc",
          "begin": "((@)example)\\s+",
          "end": "(?=@|\\*+/)",
          "beginCaptures": {
            "1": {
              "name": "storage.type.class.jsdoc"
            },
            "2": {
              "name": "punctuation.definition.block.tag.jsdoc"
            }
          },
          "patterns": [
            {
              "match": "^\\s*\\*\\s+",
              "name": "comment.block.ahk2"
            },
            {
              "contentName": "constant.other.description.jsdoc",
              "begin": "\\G(<)caption(>)",
              "beginCaptures": {
                "0": {
                  "name": "entity.name.tag.inline.jsdoc"
                },
                "1": {
                  "name": "punctuation.definition.bracket.angle.begin.jsdoc"
                },
                "2": {
                  "name": "punctuation.definition.bracket.angle.end.jsdoc"
                }
              },
              "end": "(</)caption(>)|(?=\\*/)",
              "endCaptures": {
                "0": {
                  "name": "entity.name.tag.inline.jsdoc"
                },
                "1": {
                  "name": "punctuation.definition.bracket.angle.begin.jsdoc"
                },
                "2": {
                  "name": "punctuation.definition.bracket.angle.end.jsdoc"
                }
              },
              "patterns": [
                {
                  "match": "^\\s*\\*\\s",
                  "name": "comment.block.ahk2"
                }
              ]
            },
            {
              "include": "$base"
            }
          ]
        },
        {
          "name": "meta.overload.ahk2",
          "begin": "((@)overload)\\s+",
          "end": "(?=\\n|^\\s*\\*)",
          "beginCaptures": {
            "1": {
              "name": "storage.type.class.jsdoc"
            },
            "2": {
              "name": "punctuation.definition.block.tag.jsdoc"
            }
          },
          "patterns": [
            {
              "include": "$base"
            }
          ]
        },
        {
          "match": "(?x) ((@)kind) \\s+ (class|constant|event|external|file|function|member|mixin|module|namespace|typedef) \\b",
          "captures": {
            "1": {
              "name": "storage.type.class.jsdoc"
            },
            "2": {
              "name": "punctuation.definition.block.tag.jsdoc"
            },
            "3": {
              "name": "constant.language.symbol-type.jsdoc"
            }
          }
        },
        {
          "match": "(?x)\n((@)see)\n\\s+\n(?:\n  # URL\n  (\n    (?=https?://)\n    (?:[^\\s*]|\\*[^/])+\n  )\n  |\n  # JSDoc namepath\n  (\n    (?!\n      # Avoid matching bare URIs (also acceptable as links)\n      https?://\n      |\n      # Avoid matching {@inline tags}; we match those below\n      (?:\\[[^\\[\\]]*\\])? # Possible description [preceding]{@tag}\n      {@(?:link|linkcode|linkplain|tutorial)\\b\n    )\n    # Matched namepath\n    (?:[^@\\s*/]|\\*[^/])+\n  )\n)",
          "captures": {
            "1": {
              "name": "storage.type.class.jsdoc"
            },
            "2": {
              "name": "punctuation.definition.block.tag.jsdoc"
            },
            "3": {
              "name": "variable.other.link.underline.jsdoc"
            },
            "4": {
              "name": "entity.name.type.instance.jsdoc"
            }
          }
        },
        {
          "match": "(?x)\n((@)template)\n\\s+\n# One or more valid identifiers\n(\n  [A-Za-z_$]         # First character: non-numeric word character\n  [\\w$.\\[\\]]*        # Rest of identifier\n  (?:                # Possible list of additional identifiers\n    \\s* , \\s*\n    [A-Za-z_$]\n    [\\w$.\\[\\]]*\n  )*\n)",
          "captures": {
            "1": {
              "name": "storage.type.class.jsdoc"
            },
            "2": {
              "name": "punctuation.definition.block.tag.jsdoc"
            },
            "3": {
              "name": "variable.other.jsdoc"
            }
          }
        },
        {
          "begin": "((@)typedef)\\s+(?={)",
          "beginCaptures": {
            "1": {
              "name": "storage.type.class.jsdoc"
            },
            "2": {
              "name": "punctuation.definition.block.tag.jsdoc"
            }
          },
          "end": "(?=\\s|\\*/|[^{}\\[\\]A-Za-z_$])",
          "patterns": [
            {
              "include": "#jsdoctype"
            },
            {
              "name": "entity.name.type.instance.jsdoc",
              "match": "(?:[^@\\s*/]|\\*[^/])+"
            }
          ]
        },
        {
          "begin": "((@)(?:arg|argument|const|constant|member|namespace|param|prop|property|var))\\s+(?=[\\[{]|(?!\\d)\\w)",
          "beginCaptures": {
            "1": {
              "name": "storage.type.class.jsdoc"
            },
            "2": {
              "name": "punctuation.definition.block.tag.jsdoc"
            }
          },
          "end": "(?=\\s|\\*/|[^{}\\[\\]\\w])",
          "patterns": [
            {
              "include": "#jsdoctype"
            },
            {
              "name": "variable.other.jsdoc",
              "match": "((?!\\d)\\w[\\w.\\[\\]]*)"
            },
            {
              "name": "variable.other.jsdoc",
              "match": "(?x)\n(\\[)\\s*\n\\w+\n(?:\n  (?:\\[\\])?                                        # Foo[ ].bar properties within an array\n  \\.                                                # Foo.Bar namespaced parameter\n  [\\w$]+\n)*\n(?:\n  \\s*\n  (=)                                                # [foo=bar] Default parameter value\n  \\s*\n  (\n    # The inner regexes are to stop the match early at */ and to not stop at escaped quotes\n    (?>\n      \"(?:(?:\\*(?!/))|(?:\\\\(?!\"))|[^*\\\\])*?\" |                      # [foo=\"bar\"] Double-quoted\n      '(?:(?:\\*(?!/))|(?:\\\\(?!'))|[^*\\\\])*?' |                      # [foo='bar'] Single-quoted\n      \\[ (?:(?:\\*(?!/))|[^*])*? \\] |                                # [foo=[1,2]] Array literal\n      (?:(?:\\*(?!/))|\\s(?!\\s*\\])|\\[.*?(?:\\]|(?=\\*/))|[^*\\s\\[\\]])*   # Everything else\n    )*\n  )\n)?\n\\s*(?:(\\])((?:[^*\\s]|\\*[^\\s/])+)?|(?=\\*/))",
              "captures": {
                "1": {
                  "name": "punctuation.definition.optional-value.begin.bracket.square.jsdoc"
                },
                "2": {
                  "name": "keyword.operator.assignment.jsdoc"
                },
                "3": {
                  "name": "meta.embedded.ahk2"
                },
                "4": {
                  "name": "punctuation.definition.optional-value.end.bracket.square.jsdoc"
                },
                "5": {
                  "name": "invalid.illegal.syntax.jsdoc"
                }
              }
            }
          ]
        },
        {
          "begin": "(?x)\n(\n  (@)\n  (?:define|enum|exception|export|extends|lends|implements|modifies\n  |namespace|private|protected|returns?|suppress|this|throws|type\n  |yields?)\n)\n\\s+(?={)",
          "beginCaptures": {
            "1": {
              "name": "storage.type.class.jsdoc"
            },
            "2": {
              "name": "punctuation.definition.block.tag.jsdoc"
            }
          },
          "end": "(?=\\s|\\*/|[^{}\\[\\]A-Za-z_$])",
          "patterns": [
            {
              "include": "#jsdoctype"
            }
          ]
        },
        {
          "match": "((@)method)\\b\\s*((\\w|[^\\x00-\\x7f])+)?",
          "captures": {
            "1": {
              "name": "storage.type.class.jsdoc"
            },
            "2": {
              "name": "punctuation.definition.block.tag.jsdoc"
            },
            "3": {
              "name": "entity.name.function.method.ahk2"
            }
          }
        },
        {
          "match": "(?x)\n(\n  (@)\n  (?:alias|augments|callback|constructs|emits|event|fires|exports?\n  |extends|external|function|func|host|lends|listens|interface|memberof!?\n  |module|mixes|mixin|name|requires|see|this|typedef|uses)\n)\n\\s+\n(\n  (?:\n    [^{}@\\s*] | \\*[^/]\n  )+\n)",
          "captures": {
            "1": {
              "name": "storage.type.class.jsdoc"
            },
            "2": {
              "name": "punctuation.definition.block.tag.jsdoc"
            },
            "3": {
              "name": "entity.name.type.instance.jsdoc"
            }
          }
        },
        {
          "contentName": "variable.other.jsdoc",
          "begin": "((@)(?:default(?:value)?|license|version))\\s+(([''\"]))",
          "beginCaptures": {
            "1": {
              "name": "storage.type.class.jsdoc"
            },
            "2": {
              "name": "punctuation.definition.block.tag.jsdoc"
            },
            "3": {
              "name": "variable.other.jsdoc"
            },
            "4": {
              "name": "punctuation.definition.string.begin.jsdoc"
            }
          },
          "end": "(\\3)|(?=$|\\*/)",
          "endCaptures": {
            "0": {
              "name": "variable.other.jsdoc"
            },
            "1": {
              "name": "punctuation.definition.string.end.jsdoc"
            }
          }
        },
        {
          "match": "((@)(?:default(?:value)?|license|tutorial|variation|version))\\s+([^\\s*]+)",
          "captures": {
            "1": {
              "name": "storage.type.class.jsdoc"
            },
            "2": {
              "name": "punctuation.definition.block.tag.jsdoc"
            },
            "3": {
              "name": "variable.other.jsdoc"
            }
          }
        },
        {
          "name": "storage.type.class.jsdoc",
          "match": "(?x) (@) (?:abstract|access|alias|api|arg|argument|async|attribute|augments|author|beta|borrows|bubbles |callback|chainable|class|classdesc|code|config|const|constant|constructor|constructs|copyright |default|defaultvalue|define|deprecated|desc|description|dict|emits|enum|event|example|exception |exports?|extends|extension(?:_?for)?|external|externs|file|fileoverview|final|fires|for|func |function|generator|global|hideconstructor|host|ignore|implements|implicitCast|inherit[Dd]oc |inner|instance|interface|internal|kind|lends|license|listens|main|member|memberof!?|method |mixes|mixins?|modifies|module|name|namespace|noalias|nocollapse|nocompile|nosideeffects |override|overview|package|param|polymer(?:Behavior)?|preserve|private|prop|property|protected |public|read[Oo]nly|record|require[ds]|returns?|see|since|static|struct|submodule|summary |suppress|template|this|throws|todo|tutorial|type|typedef|unrestricted|uses|var|variation |version|virtual|writeOnce|yields?) \\b",
          "captures": {
            "1": {
              "name": "punctuation.definition.block.tag.jsdoc"
            }
          }
        },
        {
          "include": "#inline-tags"
        },
        {
          "match": "((@)(?:[_$[:alpha:]][_$[:alnum:]]*))(?=\\s+)",
          "captures": {
            "1": {
              "name": "storage.type.class.jsdoc"
            },
            "2": {
              "name": "punctuation.definition.block.tag.jsdoc"
            }
          }
        }
      ]
    },
    "function_call": {
      "match": "([_[:alpha:]][[:alnum:]_]*+)(?=\\()",
      "captures": {
        "1": {
          "name": "entity.name.function.ahk2",
          "patterns": [
            {
              "match": "(?<=\\.).+",
              "name": "entity.name.function.method.ahk2"
            },
            {
              "include": "#variables_language"
            }
          ]
        }
      }
    },
    "function_call_notparens": {
      "patterns": [
        {
          "match": "(?<=^[ \t]*(\\{[ \t]*)?|::[ \t]*|(?i:(try|else|finally)[ \t]+))([[:alpha:]_][[:alnum:]_]*\\b(?<!^[ \t]*(?i:class)\\b))(?=$|[ \t]((?!([ \t]*[+\\-*/^&:.|]?=|<<=|>>=|\\?|\\{))|$))",
          "name": "entity.name.function.ahk2",
          "captures": {
            "0": {
              "patterns": [
                {
                  "include": "#function_defaultLibrary"
                }
              ]
            }
          }
        },
        {
          "match": "(?<=(^[ \t]*(\\{[ \t]*)?|::[ \t]*|(?i:(try|else|finally)[ \t]+))([[:alpha:]_][[:alnum:]_]*\\.)+)([[:alpha:]_][[:alnum:]_]*\\b)(?=$|[ \t]((?!([ \t]*[+\\-*/^&:.|]?=|<<=|>>=|\\?|\\{))|$))",
          "name": "entity.name.function.method.ahk2"
        }
      ]
    },
    "function_defaultLibrary": {
      "patterns": [
        {
          "match": "(?<!\\.)\\b(?i:Abs|ACos|ASin|ATan|BlockInput|CallbackCreate|CallbackFree|CaretGetPos|Ceil|Chr|Click|ClipWait|ComCall|ComObjActive|ComObjConnect|ComObjFlags|ComObjFromPtr|ComObjGet|ComObjQuery|ComObjType|ComObjValue|ControlAddItem|ControlChooseIndex|ControlChooseString|ControlClick|ControlDeleteItem|ControlFindItem|ControlFocus|ControlGetChecked|ControlGetChoice|ControlGetClassNN|ControlGetEnabled|ControlGetExStyle|ControlGetFocus|ControlGetHwnd|ControlGetIndex|ControlGetItems|ControlGetPos|ControlGetStyle|ControlGetText|ControlGetVisible|ControlHide|ControlHideDropDown|ControlMove|ControlSend|ControlSendText|ControlSetChecked|ControlSetEnabled|ControlSetExStyle|ControlSetStyle|ControlSetText|ControlShow|ControlShowDropDown|CoordMode|Cos|Critical|DateAdd|DateDiff|DetectHiddenText|DetectHiddenWindows|DirCopy|DirCreate|DirDelete|DirExist|DirMove|DirSelect|DllCall|Download|DriveEject|DriveGetCapacity|DriveGetFilesystem|DriveGetLabel|DriveGetList|DriveGetSerial|DriveGetSpaceFree|DriveGetStatus|DriveGetStatusCD|DriveGetType|DriveLock|DriveRetract|DriveSetLabel|DriveUnlock|Edit|EditGetCurrentCol|EditGetCurrentLine|EditGetLine|EditGetLineCount|EditGetSelectedText|EditPaste|EnvGet|EnvSet|Exit|ExitApp|Exp|FileAppend|FileCopy|FileCreateShortcut|FileDelete|FileEncoding|FileExist|FileGetAttrib|FileGetShortcut|FileGetSize|FileGetTime|FileGetVersion|FileInstall|FileMove|FileOpen|FileRead|FileRecycle|FileRecycleEmpty|FileSelect|FileSetAttrib|FileSetTime|Floor|Format|FormatTime|GetKeyName|GetKeySC|GetKeyState|GetKeyVK|GetMethod|GroupActivate|GroupAdd|GroupClose|GroupDeactivate|GuiCtrlFromHwnd|GuiFromHwnd|HasBase|HasMethod|HasProp|HotIf|HotIfWinActive|HotIfWinExist|HotIfWinNotActive|HotIfWinNotExist|Hotkey|Hotstring|IL_Add|IL_Create|IL_Destroy|ImageSearch|IniDelete|IniRead|IniWrite|InputBox|InstallKeybdHook|InstallMouseHook|InStr|IsAlnum|IsAlpha|IsDigit|IsFloat|IsInteger|IsLabel|IsLower|IsNumber|IsObject|IsSetRef|IsSpace|IsTime|IsUpper|IsXDigit|KeyHistory|KeyWait|ListHotkeys|ListLines|ListVars|ListViewGetContent|Ln|LoadPicture|Log|LTrim|Max|MenuFromHandle|MenuSelect|Min|Mod|MonitorGet|MonitorGetCount|MonitorGetName|MonitorGetPrimary|MonitorGetWorkArea|MouseClick|MouseClickDrag|MouseGetPos|MouseMove|MsgBox|NumGet|NumPut|ObjAddRef|ObjBindMethod|ObjFromPtr|ObjFromPtrAddRef|ObjGetBase|ObjGetCapacity|ObjHasOwnProp|ObjOwnPropCount|ObjOwnProps|ObjPtr|ObjPtrAddRef|ObjRelease|ObjSetBase|ObjSetCapacity|OnClipboardChange|OnError|OnExit|OnMessage|Ord|OutputDebug|Pause|Persistent|PixelGetColor|PixelSearch|PostMessage|ProcessClose|ProcessExist|ProcessSetPriority|ProcessWait|ProcessWaitClose|Random|RegDelete|RegDeleteKey|RegExMatch|RegExReplace|RegRead|RegWrite|Reload|Round|RTrim|Run|RunAs|RunWait|Send|SendEvent|SendInput|SendLevel|SendMessage|SendMode|SendPlay|SendText|SetCapslockState|SetControlDelay|SetDefaultMouseSpeed|SetKeyDelay|SetMouseDelay|SetNumlockState|SetRegView|SetScrollLockState|SetStoreCapsLockMode|SetTimer|SetTitleMatchMode|SetWinDelay|SetWorkingDir|Shutdown|Sin|Sleep|Sort|SoundBeep|SoundGetInterface|SoundGetMute|SoundGetName|SoundGetVolume|SoundPlay|SoundSetMute|SoundSetVolume|SplitPath|Sqrt|StatusBarGetText|StatusBarWait|StrCompare|StrGet|StrLen|StrLower|StrPtr|StrPut|StrReplace|StrSplit|StrTitle|StrUpper|SubStr|Suspend|SysGet|SysGetIPAddresses|Tan|Thread|ToolTip|TraySetIcon|TrayTip|Trim|Type|VarSetStrCapacity|VerCompare|WinActivate|WinActivateBottom|WinActive|WinClose|WinExist|WinGetClass|WinGetClientPos|WinGetControls|WinGetControlsHwnd|WinGetCount|WinGetExStyle|WinGetID|WinGetIDLast|WinGetList|WinGetMinMax|WinGetPID|WinGetPos|WinGetProcessName|WinGetProcessPath|WinGetStyle|WinGetText|WinGetTitle|WinGetTransColor|WinGetTransparent|WinHide|WinKill|WinMaximize|WinMinimize|WinMinimizeAll|WinMinimizeAllUndo|WinMove|WinMoveBottom|WinMoveTop|WinRedraw|WinRestore|WinSetAlwaysOnTop|WinSetEnabled|WinSetExStyle|WinSetRegion|WinSetStyle|WinSetTitle|WinSetTransColor|WinSetTransparent|WinShow|WinWait|WinWaitActive|WinWaitClose|WinWaitNotActive)\\b",
          "name": "support.function.ahk2"
        }
      ]
    },
    "hotkey_hotstring": {
      "patterns": [
        {
          "begin": "^[ \t]*((#)(?i:hotstring))[ \t]+((?!(?i:nomouse|endchars))[^;]+(?<=[xX]([^0].*)?)(?=[ \t]|$))",
          "beginCaptures": {
            "1": {
              "name": "keyword.control.directive.ahk2"
            },
            "2": {
              "name": "punctuation.definition.directive.ahk2"
            },
            "3": {
              "name": "string.literal.ahk2"
            }
          },
          "patterns": [
            {
              "begin": "^[ \t]*(:)(([^xX:]*[xX]0[^xX:]*))(:)((`.|[^`])*?)(::)(?![ \t]*\\{[ \t]*([ \t];.*)?$)(.*?)([ \t];.*)?$",
              "beginCaptures": {
                "1": {
                  "name": "punctuation.definition.colon"
                },
                "2": {
                  "patterns": [
                    {
                      "match": "(?i:(s[ipe]|[*?borstz]0?|c[01]?|k-1|[kp]\\d+|x0))",
                      "name": "string.options.ahk2 markup.italic"
                    },
                    {
                      "match": "[^ \t]",
                      "name": "invalid.options.ahk2 markup.strikethrough"
                    }
                  ]
                },
                "4": {
                  "name": "punctuation.definition.colon"
                },
                "5": {
                  "name": "keyword.keys.ahk2 markup.underline"
                },
                "7": {
                  "name": "punctuation.definition.colon"
                },
                "9": {
                  "name": "string.literal.ahk2"
                },
                "10": {
                  "name": "comment.line.ahk2"
                }
              },
              "name": "hotstring.ahk2",
              "end": "(?=(^[ \t]*([^ \t\r\n;/(]|\/(?!\\*)|\\((?!(((?i:join)[^ \t]*|[^ \t();]+)(?=[ \t]|$)|[ \t]+)*((?<=[ \t]);.*)?$))))",
              "patterns": [
                {
                  "include": "#comments"
                },
                {
                  "include": "#continuation_string"
                },
                {
                  "match": "(?<=^[ \t]*\\)).+$",
                  "name": "string.literal.ahk2"
                }
              ]
            },
            {
              "include": "#hotstring_execute"
            },
            {
              "include": "$base"
            }
          ]
        },
        {
          "begin": "^[ \t]*((#)(?i:hotstring))[ \t]+((?!(?i:nomouse|endchars))[^;]*(?<=#[^xX]+([xX]0)?[^xX]*))",
          "beginCaptures": {
            "1": {
              "name": "keyword.control.directive.ahk2"
            },
            "2": {
              "name": "punctuation.definition.directive.ahk2"
            },
            "3": {
              "name": "string.literal.ahk2"
            }
          },
          "patterns": [
            {
              "include": "$base"
            }
          ]
        },
        {
          "begin": "^[ \t]*(:)(([^xX:]|[xX]0)*)(:)((`.|[^`])*?)(::)(?![ \t]*\\{[ \t]*([ \t];.*)?$)(.*?)([ \t];.*)?$",
          "beginCaptures": {
            "1": {
              "name": "punctuation.definition.colon"
            },
            "2": {
              "patterns": [
                {
                  "match": "(?i:(s[ipe]|[*?borstz]0?|c[01]?|k-1|[kp]\\d+|x0))",
                  "name": "string.options.ahk2 markup.italic"
                },
                {
                  "match": "[^ \t]",
                  "name": "invalid.options.ahk2 markup.strikethrough"
                }
              ]
            },
            "4": {
              "name": "punctuation.definition.colon"
            },
            "5": {
              "name": "keyword.keys.ahk2 markup.underline"
            },
            "7": {
              "name": "punctuation.definition.colon"
            },
            "9": {
              "name": "string.literal.ahk2"
            },
            "10": {
              "name": "comment.line.ahk2"
            }
          },
          "name": "hotstring.ahk2",
          "end": "(?=(^[ \t]*([^ \t\r\n;/(]|\/(?!\\*)|\\((?!(((?i:join)[^ \t]*|[^ \t();]+)(?=[ \t]|$)|[ \t]+)*((?<=[ \t]);.*)?$))))",
          "patterns": [
            {
              "include": "#comments"
            },
            {
              "include": "#continuation_string"
            },
            {
              "match": "(?<=^[ \t]*\\)).+$",
              "name": "string.literal.ahk2"
            }
          ]
        },
        {
          "include": "#hotstring_execute"
        },
        {
          "begin": "^[ \t]*(?i:((([<>$~*!+#^]*?)(`;|(?<=[^ \t]);|[\\x21-\\x3A\\x3C-\\x7E]|[^\\x00-\\x2f\\x3a-\\x40\\x5b-\\x5e\\x60\\x7b-\\x7f]+))|~?(`;|(?<=[^ \t]);|[\\x21-\\x3A\\x3C-\\x7E]|[^\\x00-\\x2f\\x3a-\\x40\\x5b-\\x5e\\x60\\x7b-\\x7f]+)[ \t]+&[ \t]+~?(`;|(?<=[^ \t]);|[\\x21-\\x3A\\x3C-\\x7E]|[^\\x00-\\x2f\\x3a-\\x40\\x5b-\\x5e\\x60\\x7b-\\x7f]+))([ \t]+up)?)(::)",
          "beginCaptures": {
            "1": {
              "name": "hotkey.ahk2",
              "patterns": [
                {
                  "match": "(?<=[ \t])&(?=[ \t]+[^ \t]+(?i:[ \t]+up)?$)",
                  "name": "keyword.operator.ahk2"
                },
                {
                  "match": "(?<=(&[ \t]+|^[ \t]*))([<>$~*!+#^]*?)(?i:shift|lshift|rshift|alt|lalt|ralt|control|lcontrol|rcontrol|ctrl|lctrl|rctrl|lwin|rwin|appskey|lbutton|rbutton|mbutton|wheeldown|wheelup|wheelleft|wheelright|xbutton[12]|(0*[2-9]|0*1[0-6]?)?joy0*([1-9]|[12]\\d|3[012])|space|tab|enter|escape|esc|backspace|bs|delete|del|insert|ins|pgdn|pgup|home|end|up|down|left|right|printscreen|ctrlbreak|pause|help|sleep|scrolllock|capslock|numlock|numpad0|numpad1|numpad2|numpad3|numpad4|numpad5|numpad6|numpad7|numpad8|numpad9|numpadmult|numpadadd|numpadsub|numpaddiv|numpaddot|numpaddel|numpadins|numpadclear|numpadleft|numpadright|numpaddown|numpadup|numpadhome|numpadend|numpadpgdn|numpadpgup|numpadenter|f1|f2|f3|f4|f5|f6|f7|f8|f9|f10|f11|f12|f13|f14|f15|f16|f17|f18|f19|f20|f21|f22|f23|f24|browser_back|browser_forward|browser_refresh|browser_stop|browser_search|browser_favorites|browser_home|volume_mute|volume_down|volume_up|media_next|media_prev|media_stop|media_play_pause|launch_mail|launch_media|launch_app1|launch_app2|vk[a-f\\d]{1,2}(sc[a-f\\d]+)?|sc[a-f\\d]+|`[;{]|[\\x21-\\x3A\\x3C-\\x7E]|(?<=[^ \t]);)(?=([ \t]|$))",
                  "name": "keyword.keys.ahk2"
                }
              ]
            },
            "7": {
              "name": "keyword.keys.up.ahk2"
            },
            "8": {
              "name": "punctuation.definition.colon"
            }
          },
          "end": "(?=\\n)",
          "patterns": [
            {
              "match": "(?<=\\G[ \t]*)((?i:alttab|alttabandmenu|alttabmenu|alttabmenudismiss|shiftalttab)\\b|([<>]?[!+#^]){0,4}(`[{;]|(?<=\\G);|[^{;]|(?i:shift|lshift|rshift|alt|lalt|ralt|control|lcontrol|rcontrol|ctrl|lctrl|rctrl|lwin|rwin|appskey|lbutton|rbutton|mbutton|wheeldown|wheelup|wheelleft|wheelright|xbutton[12]|space|tab|enter|escape|esc|backspace|bs|delete|del|insert|ins|pgdn|pgup|home|end|up|down|left|right|printscreen|ctrlbreak|pause|help|sleep|scrolllock|capslock|numlock|numpad0|numpad1|numpad2|numpad3|numpad4|numpad5|numpad6|numpad7|numpad8|numpad9|numpadmult|numpadadd|numpadsub|numpaddiv|numpaddot|numpaddel|numpadins|numpadclear|numpadleft|numpadright|numpaddown|numpadup|numpadhome|numpadend|numpadpgdn|numpadpgup|numpadenter|f1|f2|f3|f4|f5|f6|f7|f8|f9|f10|f11|f12|f13|f14|f15|f16|f17|f18|f19|f20|f21|f22|f23|f24|browser_back|browser_forward|browser_refresh|browser_stop|browser_search|browser_favorites|browser_home|volume_mute|volume_down|volume_up|media_next|media_prev|media_stop|media_play_pause|launch_mail|launch_media|launch_app1|launch_app2|vk[a-f\\d]{1,2}(sc[a-f\\d]+)?|sc[a-f\\d]+))(?=([ \t]+;.*|[ \t]*)\\n))",
              "name": "keyword.keys.ahk2"
            },
            {
              "include": "$base"
            }
          ]
        },
        {
          "match": "(?<=^[ \t]*\\{?[ \t]*)(\\w+)(:)(?=[ \t]*([ \t];.*)?$)",
          "captures": {
            "1": {
              "name": "entity.name.label.ahk2"
            },
            "2": {
              "name": "punctuation.definition.colon"
            }
          }
        }
      ]
    },
    "hotstring_execute": {
      "match": "^[ \t]*(:)([^:]*)(:)((`.|[^`])*?)(::)",
      "captures": {
        "1": {
          "name": "punctuation.definition.colon"
        },
        "2": {
          "patterns": [
            {
              "match": "(?i:(s[ipe]|[*?borstz]0?|c[01]?|k-1|[kp]\\d+|x1?))",
              "name": "string.options.ahk2 markup.italic"
            },
            {
              "match": "[^ \t]",
              "name": "invalid.options.ahk2 markup.strikethrough"
            }
          ]
        },
        "3": {
          "name": "punctuation.definition.colon"
        },
        "4": {
          "name": "keyword.keys.ahk2 markup.underline"
        },
        "6": {
          "name": "punctuation.definition.colon"
        }
      },
      "name": "hotstring.ahk2"
    },
    "inline-tags": {
      "patterns": [
        {
          "name": "constant.other.description.jsdoc",
          "match": "(\\[)[^\\]]+(\\])(?={@(?:link|linkcode|linkplain|tutorial))",
          "captures": {
            "1": {
              "name": "punctuation.definition.bracket.square.begin.jsdoc"
            },
            "2": {
              "name": "punctuation.definition.bracket.square.end.jsdoc"
            }
          }
        },
        {
          "name": "entity.name.type.instance.jsdoc",
          "begin": "({)((@)(?:link(?:code|plain)?|tutorial))\\s*",
          "beginCaptures": {
            "1": {
              "name": "punctuation.definition.bracket.curly.begin.jsdoc"
            },
            "2": {
              "name": "storage.type.class.jsdoc"
            },
            "3": {
              "name": "punctuation.definition.inline.tag.jsdoc"
            }
          },
          "end": "}|(?=\\*/)",
          "endCaptures": {
            "0": {
              "name": "punctuation.definition.bracket.curly.end.jsdoc"
            }
          },
          "patterns": [
            {
              "match": "\\G((?=https?://)(?:[^|}\\s*]|\\*[/])+)(\\|)?",
              "captures": {
                "1": {
                  "name": "variable.other.link.underline.jsdoc"
                },
                "2": {
                  "name": "punctuation.separator.pipe.jsdoc"
                }
              }
            },
            {
              "match": "\\G((?:[^{}@\\s|*]|\\*[^/])+)(\\|)?",
              "captures": {
                "1": {
                  "name": "variable.other.description.jsdoc"
                },
                "2": {
                  "name": "punctuation.separator.pipe.jsdoc"
                }
              }
            }
          ]
        }
      ]
    },
    "brackets": {
      "patterns": [
        {
          "match": "^\\s*\\*\\s+",
          "name": "comment.block.ahk2"
        },
        {
          "match": "(['\"])(`\\1|.(?<!\\1))*\\1",
          "name": "string.quoted.ahk2"
        },
        {
          "begin": "{",
          "end": "}|(?=\\*/)",
          "patterns": [
            {
              "include": "#brackets"
            }
          ]
        },
        {
          "begin": "\\[",
          "end": "\\]|(?=\\*/)",
          "patterns": [
            {
              "include": "#brackets"
            }
          ]
        }
      ]
    },
    "jsdoctype": {
      "patterns": [
        {
          "contentName": "meta.embedded.ahk2 entity.name.type.instance.jsdoc",
          "begin": "\\G({)",
          "beginCaptures": {
            "0": {
              "name": "entity.name.type.instance.jsdoc"
            },
            "1": {
              "name": "punctuation.definition.bracket.curly.begin.jsdoc"
            }
          },
          "end": "((}))\\s*|(?=\\*/)",
          "endCaptures": {
            "1": {
              "name": "entity.name.type.instance.jsdoc"
            },
            "2": {
              "name": "punctuation.definition.bracket.curly.end.jsdoc"
            }
          },
          "patterns": [
            {
              "include": "#brackets"
            }
          ]
        }
      ]
    },
    "keylist": {
      "match": "\\b(?i:shift|lshift|rshift|alt|lalt|ralt|control|lcontrol|rcontrol|ctrl|lctrl|rctrl|lwin|rwin|appskey|lbutton|rbutton|mbutton|wheeldown|wheelup|wheelleft|wheelright|xbutton[12]|(0*[2-9]|0*1[0-6]?)?joy0*([1-9]|[12]\\d|3[012])|space|tab|enter|escape|esc|backspace|bs|delete|del|insert|ins|pgdn|pgup|home|end|up|down|left|right|printscreen|ctrlbreak|pause|help|sleep|scrolllock|capslock|numlock|numpad0|numpad1|numpad2|numpad3|numpad4|numpad5|numpad6|numpad7|numpad8|numpad9|numpadmult|numpadadd|numpadsub|numpaddiv|numpaddot|numpaddel|numpadins|numpadclear|numpadleft|numpadright|numpaddown|numpadup|numpadhome|numpadend|numpadpgdn|numpadpgup|numpadenter|f1|f2|f3|f4|f5|f6|f7|f8|f9|f10|f11|f12|f13|f14|f15|f16|f17|f18|f19|f20|f21|f22|f23|f24|browser_back|browser_forward|browser_refresh|browser_stop|browser_search|browser_favorites|browser_home|volume_mute|volume_down|volume_up|media_next|media_prev|media_stop|media_play_pause|launch_mail|launch_media|launch_app1|launch_app2|vk[a-f\\d]{1,2}(sc[a-f\\d]+)?|sc[a-f\\d]+))\\b",
      "name": "keyword.keys.ahk2"
    },
    "line_continue": {
      "begin": "([*/<>?:=.&|^]+|[~+\\-]=?|!==?|,|\\b(?i:(and|contain|not|in|is|or)))[ \t]*([ \t];.*)?\\n",
      "beginCaptures": {
        "1": {
          "patterns": [
            {
              "include": "#operators"
            },
            {
              "match": ",",
              "name": "punctuation.separator.comma.ahk2"
            },
            {
              "match": "=>",
              "name": "storage.type.function.arrow.ahk2"
            }
          ]
        },
        "3": {
          "name": "comment.line.ahk2"
        }
      },
      "end": "(?!([*/<>?:=.]+|[+\\-]=?|!==?|,|\\b(?i:(and|contain|not|in|is|or))))[ \t]*([ \t];.*)?(?=\\n)|(?<=^[ \t]*(?i:class|static|if|try|loop|while)[ \t]+\\w+)",
      "endCaptures": {
        "3": {
          "name": "comment.line.ahk2"
        }
      },
      "patterns": [
        {
          "match": "(?<=^[ \t]*)\\w+(?=(\\n|[ \t]))",
          "captures": {
            "0": {
              "patterns": [
                {
                  "include": "#variables"
                }
              ]
            }
          }
        },
        {
          "include": "#line_continue"
        },
        {
          "include": "$base"
        }
      ]
    },
    "numbers": {
      "match": "(?<!\\w\\.?)\\.?\\d(?:(?:[\\w\\.])|(?<=[eE])[+-])*",
      "captures": {
        "0": {
          "patterns": [
            {
              "begin": "(?=.)",
              "end": "$",
              "patterns": [
                {
                  "match": "((0[xX][\\da-fA-F]+)|((\\d+(\\.\\d*)?|\\.\\d+)([eE][+\\-]?\\d+)?))$",
                  "name": "constant.numeric.ahk2"
                },
                {
                  "match": "(?:(?:[\\w\\.])|(?<=[eE])[+-])+",
                  "name": "invalid.illegal.constant.numeric"
                }
              ]
            }
          ]
        }
      }
    },
    "object_property": {
      "patterns": [
        {
          "match": "(?<=[,{][ \t]*)(\\w+)[ \t]*(:(?!=))",
          "captures": {
            "1": {
              "name": "variable.other.property.ahk2"
            },
            "2": {
              "name": "punctuation.separator.key-value.ahk2"
            }
          },
          "name": "meta.objectliteral.ahk2"
        }
      ]
    },
    "operators": {
      "patterns": [
        {
          "match": "(?<!\\.)\\b(?i:and|or|not|in|is|contains)\\b(?![ \t]*:)",
          "name": "keyword.operator.expression.ahk2"
        },
        {
          "match": "--",
          "name": "keyword.operator.decrement.ahk2"
        },
        {
          "match": "\\+\\+",
          "name": "keyword.operator.increment.ahk2"
        },
        {
          "match": "=>",
          "name": "storage.type.function.arrow.ahk2"
        },
        {
          "match": "\\.=|\\+=|-=|\\*=|/?/=",
          "name": "keyword.operator.assignment.compound.ahk2"
        },
        {
          "match": "&=|\\^=|<<=|>>>=|>>=|\\|=",
          "name": "keyword.operator.assignment.compound.bitwise.ahk2"
        },
        {
          "match": "<<|>>>|>>",
          "name": "keyword.operator.bitwise.shift.ahk2"
        },
        {
          "match": "!=|<=|>=|=?=|<|>",
          "name": "keyword.operator.comparison.ahk2"
        },
        {
          "match": "~=",
          "name": "keyword.operator.regexp.ahk2"
        },
        {
          "match": "\\?\\?|&&|!|\\|\\|",
          "name": "keyword.operator.logical.ahk2"
        },
        {
          "match": "&|\\||\\^|~",
          "name": "keyword.operator.ahk2"
        },
        {
          "match": ":=",
          "name": "keyword.operator.assignment.ahk2"
        },
        {
          "match": "\\.(?=\\w)",
          "name": "punctuation.accessor.ahk2"
        },
        {
          "match": "\\*|/|-|\\+|\\.",
          "name": "keyword.operator.ahk2"
        },
        {
          "match": "%",
          "name": "punctuation.parens.percent.ahk2"
        },
        {
          "match": "\\[",
          "name": "punctuation.square.begin.ahk2"
        },
        {
          "match": "\\]",
          "name": "punctuation.square.end.ahk2"
        },
        {
          "match": "\\?(?=[ \t]*[,)\\]}])",
          "name": "keyword.operator.optional.ahk2"
        },
        {
          "match": "\\?|:(?!\\:)",
          "name": "keyword.operator.ternary.ahk2"
        },
        {
          "match": ",",
          "name": "punctuation.separator.comma.ahk2"
        }
      ]
    },
    "parens": {
      "name": "meta.parens.ahk2",
      "begin": "\\(",
      "beginCaptures": {
        "0": {
          "name": "punctuation.section.parens.begin.bracket.round.ahk2"
        }
      },
      "end": "\\)",
      "endCaptures": {
        "0": {
          "name": "punctuation.section.parens.end.bracket.round.ahk2"
        }
      },
      "patterns": [
        {
          "include": "$base"
        }
      ]
    },
    "property": {
      "patterns": [
        {
          "name": "variable.other.property.ahk2",
          "match": "\\b(?<=\\.)[_[:alnum:]]+\\b"
        }
      ]
    },
    "pre_definition": {
      "patterns": [
        {
          "begin": "^[ \t]*((#)(?i:dllload|hotstring|include(again)?|mapcasesense|requires|errorstdout|definedefault(array|map|object)value|windowclass(gui|main)|singleinstance|targetcontrolerror|targetwindowerror))\\b",
          "beginCaptures": {
            "1": {
              "name": "keyword.control.directive.ahk2"
            },
            "2": {
              "name": "punctuation.definition.directive.ahk2"
            }
          },
          "end": "\\n",
          "name": "meta.preprocessor.ahk2",
          "patterns": [
            {
              "match": "[^ \t;].*?(?=([ \t]+;|[ \t]*\\n))",
              "name": "string.literal.ahk2"
            },
            {
              "match": "(?<=[ \t]);.*",
              "name": "comment.line.ahk2"
            }
          ]
        },
        {
          "begin": "^[ \t]*((#)(?i:warn))\\b",
          "beginCaptures": {
            "1": {
              "name": "keyword.control.directive.ahk2"
            },
            "2": {
              "name": "punctuation.definition.directive.ahk2"
            }
          },
          "end": "\\n",
          "name": "meta.preprocessor.ahk2",
          "patterns": [
            {
              "match": ",",
              "name": "punctuation.separator.comma.ahk2"
            },
            {
              "match": "\\w+",
              "name": "string.literal.ahk2"
            },
            {
              "match": "(?<=[ \t]);.*",
              "name": "comment.line.ahk2"
            }
          ]
        },
        {
          "match": "^[ \t]*((#)(?i:clipboardtimeout|criticalobject(sleeptime|timeout)|hotif|hotiftimeout|inputlevel|initexec|maxthreads|maxthreadsbuffer|maxthreadsperhotkey|notrayicon|suspendexempt|usehook|usestdlib|warn|warncontinuableexception|winactivateforce))\\b",
          "captures": {
            "1": {
              "name": "keyword.control.directive.ahk2"
            },
            "2": {
              "name": "punctuation.definition.directive.ahk2"
            }
          }
        },
        {
          "begin": "^[ \t]*((#)(?i:dllimport))([ \t]+(\\w+)[ \t]*(,?))?",
          "beginCaptures": {
            "1": {
              "name": "keyword.control.directive.ahk2"
            },
            "2": {
              "name": "punctuation.definition.directive.ahk2"
            },
            "4": {
              "name": "entity.name.function.ahk2"
            },
            "5": {
              "name": "punctuation.separator.comma.ahk2"
            }
          },
          "end": "\\n",
          "name": "meta.preprocessor.ahk2",
          "patterns": [
            {
              "match": ",",
              "name": "punctuation.separator.comma.ahk2"
            },
            {
              "match": "[^,\\n\\r]+",
              "name": "string.literal.ahk2"
            }
          ]
        }
      ]
    },
    "reserved": {
      "patterns": [
        {
          "match": "(?<!\\.)((?i:break|continue|goto))[ \t]+([^ \t;][^ \t]*)",
          "captures": {
            "1": {
              "name": "keyword.control.ahk2"
            },
            "2": {
              "name": "entity.name.label.ahk2"
            }
          }
        },
        {
          "match": "(?<!\\.)((?i:catch))([ \t]+\\(?[ \t]*([\\w.]+([ \t]*,[ \t]*[\\w.]+)*)?([ \t]+((?i:as))[ \t]+(\\w+))?)?[ \t]*\\)?",
          "captures": {
            "1": {
              "name": "keyword.control.ahk2"
            },
            "3": {
              "patterns": [
                {
                  "match": "\\b(?i:as)\\b",
                  "name": "keyword.control.ahk2"
                },
                {
                  "include": "#default_classes"
                },
                {
                  "match": ",",
                  "name": "punctuation.separator.comma.ahk2"
                },
                {
                  "match": "(?<!\\.)\\b\\w+\\b",
                  "name": "entity.name.type.class.ahk2"
                }
              ]
            },
            "6": {
              "name": "keyword.control.ahk2"
            },
            "7": {
              "name": "variable.other.ahk2"
            }
          }
        },
        {
          "match": "(?<!\\.)\\b(?i:break|continue|until|else|for|goto|if|throw|try|finally|return|while)\\b(?![ \t]*:)",
          "name": "keyword.control.ahk2"
        },
        {
          "match": "(?<!\\.)\\b(?i:loop)([ \t]+(?i:files|parse|read|reg))?\\b",
          "name": "keyword.control.ahk2"
        },
        {
          "match": "(?<!\\.)\\b(?i:global|local|static)\\b",
          "name": "storage.modifier.ahk2"
        },
        {
          "match": "(?<!\\.)\\b(?i:isset)\\b",
          "name": "keyword.operator.wordlike.ahk2"
        },
        {
          "match": "(?<=^[ \t]*)(?i:macro)(?=[ \t]+\\w+\\()",
          "name": "storage.modifier.ahk2"
        }
      ]
    },
    "string_escaped_char": {
      "patterns": [
        {
          "match": "(?i)`[abefnprstv'\"`]",
          "name": "constant.character.escape.ahk2"
        },
        {
          "match": "(?<=^[ \t]*)`\\)",
          "name": "constant.character.escape.ahk2"
        },
        {
          "match": "`.",
          "name": "invalid.illegal.unknown-escape.ahk2"
        }
      ]
    },
    "strings": {
      "patterns": [
        {
          "begin": "(['\"])",
          "beginCaptures": {
            "1": {
              "name": "punctuation.definition.string.begin.ahk2"
            }
          },
          "end": "(\\1)|(?=(^[ \t]*([^ \t\r\n;/(]|\/(?!\\*)|\\((?!(((?i:join)[^ \t]*|[^ \t();]+)(?=[ \t]|$)|[ \t]+)*((?<=[ \t]);.*)?$))))",
          "endCaptures": {
            "1": {
              "name": "punctuation.definition.string.end.ahk2"
            }
          },
          "name": "string.quoted.ahk2",
          "patterns": [
            {
              "include": "#string_escaped_char"
            },
            {
              "include": "#comments"
            },
            {
              "include": "#continuation_string"
            }
          ]
        }
      ]
    },
    "continuation_string": {
      "patterns": [
        {
          "begin": "(?<=^[ \t]*)(\\()((((?i:join)[^ \t]*|[^ \t();]+)(?=[ \t]|$)|[ \t]+)*)(?<=([ \t]|^[ \t]*\\()(?i:c(om(ments?)?)?)([ \t].*|$))((?<=[ \t]);.*)?$",
          "beginCaptures": {
            "1": {
              "name": "punctuation.section.parens.begin.bracket.round.ahk2"
            },
            "2": {
              "patterns": [
                {
                  "match": "(?<=[ \t]|^[ \t]*\\()(?i:c(om(ments?)?)?|[lr]trim0?|`|join(`s|[^ \t]){0,15})(?=[ \t]|$)",
                  "name": "string.options.ahk2 markup.italic"
                },
                {
                  "match": "[^ \t]+",
                  "name": "invalid.options.ahk2 markup.strikethrough"
                }
              ]
            },
            "5": {
              "name": "comment.line.ahk2"
            }
          },
          "end": "(?<=^[ \t]*)(\\))",
          "endCaptures": {
            "1": {
              "name": "punctuation.section.parens.end.bracket.round.ahk2"
            }
          },
          "name": "string.continuation.with.comment",
          "patterns": [
            {
              "match": "(?<=(^|[ \t]))(;.*)",
              "name": "comment.line.ahk2"
            },
            {
              "match": "(?<=^[ \t]*)`\\)",
              "name": "constant.character.escape.ahk2"
            },
            {
              "include": "#string_escaped_char"
            }
          ]
        },
        {
          "begin": "(?<=^[ \t]*)(\\()((((?i:join)[^ \t]*|[^ \t();]+)(?=[ \t]|$)|[ \t]+)*)((?<=[ \t]);.*)?$",
          "beginCaptures": {
            "1": {
              "name": "punctuation.section.parens.begin.bracket.round.ahk2"
            },
            "2": {
              "patterns": [
                {
                  "match": "(?<=[ \t]|^[ \t]*\\()(?i:[lr]trim0?|`|join(`s|[^ \t]){0,15})(?=[ \t]|$)",
                  "name": "string.options.ahk2 markup.italic"
                },
                {
                  "match": "[^ \t]+",
                  "name": "invalid.options.ahk2 markup.strikethrough"
                }
              ]
            },
            "5": {
              "name": "comment.line.ahk2"
            }
          },
          "end": "(?<=^[ \t]*)(\\))",
          "endCaptures": {
            "1": {
              "name": "punctuation.section.parens.end.bracket.round.ahk2"
            }
          },
          "name": "string.continuation",
          "patterns": [
            {
              "match": "(?<=^[ \t]*)`\\)",
              "name": "constant.character.escape.ahk2"
            },
            {
              "include": "#string_escaped_char"
            }
          ]
        }
      ]
    },
    "switch_conditional_parentheses": {
      "name": "meta.conditional.switch.ahk2",
      "begin": "((?>(?:(?:(?>(?<![ \t])[ \t]+)|(\\/\\*)((?>(?:[^\\*]|(?>\\*+)[^\\/])*)((?>\\*+)\\/)))+|(?:(?:(?:(?:\\b|(?<=\\W))|(?=\\W))|\\A)|\\Z))))(\\()",
      "beginCaptures": {
        "1": {
          "patterns": [
            {
              "include": "#compiler_directive"
            },
            {
              "include": "#comments"
            }
          ]
        },
        "2": {
          "name": "comment.block.ahk2 punctuation.definition.comment.begin.ahk2"
        },
        "3": {
          "name": "comment.block.ahk2"
        },
        "4": {
          "patterns": [
            {
              "match": "\\*\\/",
              "name": "comment.block.ahk2 punctuation.definition.comment.end.ahk2"
            },
            {
              "match": "\\*",
              "name": "comment.block.ahk2"
            }
          ]
        },
        "5": {
          "name": "punctuation.section.parens.begin.bracket.round.conditional.switch.ahk2"
        }
      },
      "end": "(\\))",
      "endCaptures": {
        "1": {
          "name": "punctuation.section.parens.end.bracket.round.conditional.switch.ahk2"
        }
      },
      "patterns": [
        {
          "include": "#conditional_context"
        }
      ]
    },
    "switch_statement": {
      "name": "meta.block.switch.ahk2",
      "begin": "(((?>(?:(?:(?>(?<![ \t])[ \t]+)|(\\/\\*)((?>(?:[^\\*]|(?>\\*+)[^\\/])*)((?>\\*+)\\/)))+|(?:(?:(?:(?:\\b|(?<=\\W))|(?=\\W))|\\A)|\\Z))))((?<!\\w)(?i:switch)(?!\\w)))",
      "beginCaptures": {
        "1": {
          "name": "meta.head.switch.ahk2"
        },
        "2": {
          "patterns": [
            {
              "include": "#compiler_directive"
            },
            {
              "include": "#comments"
            }
          ]
        },
        "3": {
          "name": "comment.block.ahk2 punctuation.definition.comment.begin.ahk2"
        },
        "4": {
          "name": "comment.block.ahk2"
        },
        "5": {
          "patterns": [
            {
              "match": "\\*\\/",
              "name": "comment.block.ahk2 punctuation.definition.comment.end.ahk2"
            },
            {
              "match": "\\*",
              "name": "comment.block.ahk2"
            }
          ]
        },
        "6": {
          "name": "keyword.control.ahk2"
        }
      },
      "end": "(?:(?<=\\})|(?=[>\\[\\]=]))",
      "patterns": [
        {
          "name": "meta.head.switch.ahk2",
          "begin": "\\G ?",
          "end": "(?<!^[ \t]*)(\\{)(?=[ \t]*(;.*)?$)|(?<=^[ \t]*)(\\{)",
          "endCaptures": {
            "1": {
              "name": "punctuation.section.block.begin.switch.ahk2"
            },
            "3": {
              "name": "punctuation.section.block.begin.switch.ahk2"
            }
          },
          "patterns": [
            {
              "include": "#switch_conditional_parentheses"
            },
            {
              "include": "$self"
            }
          ]
        },
        {
          "name": "meta.body.switch.ahk2",
          "begin": "(?<=\\{)",
          "end": "(\\})",
          "endCaptures": {
            "1": {
              "name": "punctuation.section.block.end.switch.ahk2"
            }
          },
          "patterns": [
            {
              "include": "#default_statement"
            },
            {
              "include": "#case_statement"
            },
            {
              "include": "$self"
            },
            {
              "include": "#block_innards"
            }
          ]
        },
        {
          "name": "meta.tail.switch.ahk2",
          "begin": "(?<=\\})[ \t\\n]*",
          "end": "[ \t\\n]*",
          "patterns": [
            {
              "include": "$self"
            }
          ]
        }
      ]
    },
    "variables_language": {
      "patterns": [
        {
          "match": "\\b(?i:true|false|unset)\\b",
          "name": "constant.language.ahk2"
        },
        {
          "match": "\\b(?i:this|super)\\b",
          "name": "variable.language.this.ahk2"
        },
        {
          "match": "\\b(?i:value)\\b",
          "name": "variable.language.value.ahk2"
        },
        {
          "match": "\\b(?i:thishotkey)\\b",
          "name": "variable.language.thishotkey.ahk2"
        },
        {
          "match": "\\b(?i:A_AhkPath|A_AhkVersion|A_AllowMainWindow|A_AppData|A_AppDataCommon|A_Args|A_Clipboard|A_ComputerName|A_ComSpec|A_ControlDelay|A_CoordModeCaret|A_CoordModeMenu|A_CoordModeMouse|A_CoordModePixel|A_CoordModeToolTip|A_Cursor|A_DD|A_DDD|A_DDDD|A_DefaultMouseSpeed|A_Desktop|A_DesktopCommon|A_DetectHiddenText|A_DetectHiddenWindows|A_EndChar|A_EventInfo|A_FileEncoding|A_HotkeyInterval|A_HotkeyModifierTimeout|A_Hour|A_IconFile|A_IconHidden|A_IconNumber|A_IconTip|A_Index|A_InitialWorkingDir|A_Is64bitOS|A_IsAdmin|A_IsCompiled|A_IsCritical|A_IsPaused|A_IsSuspended|A_KeyDelay|A_KeyDelayPlay|A_KeyDuration|A_KeyDurationPlay|A_Language|A_LastError|A_LineFile|A_LineNumber|A_ListLines|A_LoopField|A_LoopFileAttrib|A_LoopFileDir|A_LoopFileExt|A_LoopFileFullPath|A_LoopFileName|A_LoopFilePath|A_LoopFileShortName|A_LoopFileShortPath|A_LoopFileSize|A_LoopFileSizeKB|A_LoopFileSizeMB|A_LoopFileTimeAccessed|A_LoopFileTimeCreated|A_LoopFileTimeModified|A_LoopReadLine|A_LoopRegKey|A_LoopRegName|A_LoopRegTimeModified|A_LoopRegType|A_MaxHotkeysPerInterval|A_MDay|A_MenuMaskKey|A_Min|A_MM|A_MMM|A_MMMM|A_Mon|A_MouseDelay|A_MouseDelayPlay|A_MSec|A_MyDocuments|A_Now|A_NowUTC|A_OSVersion|A_PriorHotkey|A_PriorKey|A_ProgramFiles|A_Programs|A_ProgramsCommon|A_PtrSize|A_RegView|A_ScreenDPI|A_ScreenHeight|A_ScreenWidth|A_ScriptDir|A_ScriptFullPath|A_ScriptHwnd|A_ScriptName|A_Sec|A_SendLevel|A_SendMode|A_Space|A_StartMenu|A_StartMenuCommon|A_Startup|A_StartupCommon|A_StoreCapsLockMode|A_Tab|A_Temp|A_ThisFunc|A_ThisHotkey|A_TickCount|A_TimeIdle|A_TimeIdleKeyboard|A_TimeIdleMouse|A_TimeIdlePhysical|A_TimeSincePriorHotkey|A_TimeSinceThisHotkey|A_TitleMatchMode|A_TitleMatchModeSpeed|A_TrayMenu|A_UserName|A_WDay|A_WinDelay|A_WinDir|A_WorkingDir|A_YDay|A_Year|A_YWeek|A_YYYY)\\b",
          "name": "variable.language.ahk2"
        },
        {
          "match": "\\b(?i:A_PriorLine|A_WorkFileName)\\b",
          "name": "variable.language.compiler.ahk2"
        },
        {
          "match": "\\b(?i:A_AhkDir|A_DllDir|A_DllPath|A_GlobalStruct|A_IsDll|A_MainThreadID|A_MemoryModule|A_ModuleHandle|A_ScriptStruct|A_ThreadID|A_ZipCompressionLevel)\\b",
          "name": "variable.language.ahkh.ahk2"
        },
        {
          "include": "#default_classes"
        },
        {
          "include": "#function_defaultLibrary"
        }
      ]
    },
    "variables": {
      "name": "variable.other.ahk2",
      "match": "\\b[_[:alpha:]][[:alnum:]_]*\\b",
      "captures": {
        "0": {
          "patterns": [
            {
              "include": "#variables_language"
            }
          ]
        }
      }
    }
  }
=======
	"name": "autohotkey2",
	"scopeName": "source.ahk2",
	"patterns": [
		{
			"include": "#compiler_directive"
		},
		{
			"include": "#comments"
		},
		{
			"include": "#hotkey_hotstring"
		},
		{
			"include": "#switch_statement"
		},
		{
			"include": "#object_property"
		},
		{
			"include": "#reserved"
		},
		{
			"include": "#numbers"
		},
		{
			"include": "#operators"
		},
		{
			"include": "#strings"
		},
		{
			"include": "#pre_definition"
		},
		{
			"include": "#class_block"
		},
		{
			"include": "#block"
		},
		{
			"include": "#continuation_section"
		},
		{
			"include": "#parens"
		},
		{
			"include": "#function_call"
		},
		{
			"include": "#property"
		},
		{
			"include": "#variables"
		}
	],
	"repository": {
		"block": {
			"patterns": [
				{
					"begin": "{",
					"beginCaptures": {
						"0": {
							"name": "punctuation.section.block.begin.ahk2"
						}
					},
					"end": "}",
					"endCaptures": {
						"0": {
							"name": "punctuation.section.block.end.ahk2"
						}
					},
					"patterns": [
						{
							"include": "#block_innards"
						}
					]
				}
			]
		},
		"block_innards": {
			"patterns": [
				{
					"include": "#object_property"
				},
				{
					"name": "meta.initialization.ahk2",
					"begin": "(?x)\n(?:\n  (?:\n\t(?=[ \t])(?<!else|return)\n\t(?<=\\w) [ \t]+(and|not|or|xor)  # or word + space before name\n  )\n)\n(\n  (?:[_[:alpha:]][[:alnum:]_]*+ | :: )++   # actual name\n  |\n  (?:(?<=operator) (?:[-*&<>=+!]+ | \\(\\) | \\[\\]))\n)\n[ \t]*(\\() # opening bracket",
					"beginCaptures": {
						"1": {
							"name": "variable.other.ahk2"
						},
						"2": {
							"name": "punctuation.section.parens.begin.bracket.round.initialization.ahk2"
						}
					},
					"end": "\\)",
					"endCaptures": {
						"0": {
							"name": "punctuation.section.parens.end.bracket.round.initialization.ahk2"
						}
					},
					"patterns": [
						{
							"include": "$base"
						}
					]
				},
				{
					"begin": "{",
					"beginCaptures": {
						"0": {
							"name": "punctuation.section.block.begin.ahk2"
						}
					},
					"end": "}",
					"endCaptures": {
						"0": {
							"name": "punctuation.section.block.end.ahk2"
						}
					},
					"patterns": [
						{
							"include": "#block_innards"
						}
					]
				},
				{
					"include": "$base"
				}
			]
		},
		"case_statement": {
			"name": "meta.conditional.case.ahk2",
			"begin": "(?<=^[ \t]*\\{?[ \t]*)((?i:case))(?!\\w)",
			"beginCaptures": {
				"1": {
					"name": "keyword.control.case.ahk2"
				}
			},
			"end": "(:)",
			"endCaptures": {
				"1": {
					"name": "punctuation.separator.colon.case.ahk2"
				}
			},
			"patterns": [
				{
					"include": "#strings"
				},
				{
					"include": "#numbers"
				},
				{
					"match": ",",
					"name": "punctuation.separator.comma.ahk2"
				},
				{
					"match": "\\.(?=\\w)",
					"name": "punctuation.accessor.ahk2"
				},
				{
					"include": "#function_call"
				},
				{
					"match": "{",
					"name": "punctuation.section.block.begin.ahk2"
				},
				{
					"match": "}",
					"name": "punctuation.section.block.end.ahk2"
				},
				{
					"match": "\\[|\\(",
					"name": "punctuation.section.parens.begin.ahk2"
				},
				{
					"match": "\\]|\\)",
					"name": "punctuation.section.parens.end.ahk2"
				},
				{
					"include": "#operators"
				},
				{
					"include": "#variables"
				},
				{
					"include": "#comments"
				}
			]
		},
		"class_block": {
			"name": "meta.block.class.ahk2",
			"begin": "(^|(?<=^[ \t]*\\*/))[ \t]*((?i:class))[ \t]+(\\$?\\w+(\\.\\w+)*)",
			"beginCaptures": {
				"2": {
					"name": "storage.type.class.ahk2"
				},
				"3": {
					"name": "entity.name.type.class.ahk2"
				}
			},
			"end": "}",
			"endCaptures": {
				"0": {
					"name": "punctuation.definition.block.class.end.ahk2"
				}
			},
			"patterns": [
				{
					"begin": "\\G(?!\\{)",
					"end": "(?=\\{)",
					"patterns": [
						{
							"include": "#compiler_directive"
						},
						{
							"include": "#comments"
						},
						{
							"begin": "\\G[ \t]*(<)",
							"beginCaptures": {
								"1": {
									"name": "punctuation.definition.typeparameters.begin.ahk2"
								}
							},
							"end": ">",
							"endCaptures": {
								"0": {
									"name": "punctuation.definition.typeparameters.end.ahk2"
								}
							},
							"patterns": [
								{
									"match": "\\w+",
									"name": "entity.name.type.parameter"
								},
								{
									"match": ",",
									"name": "punctuation.separator.comma.ahk2"
								},
								{
									"match": "=",
									"name": "keyword.operator.assignment.ahk2"
								},
								{
									"match": "\\.",
									"name": "punctuation.accessor.ahk2"
								},
								{
									"match": "\\|",
									"name": "keyword.operator.ahk2"
								}
							]
						},
						{
							"match": "\\b((?i:extends))([ \t]+([\\w.]+))?",
							"captures": {
								"1": {
									"name": "storage.modifier.ahk2"
								},
								"3": {
									"patterns": [
										{
											"match": "\\.(?=\\w)",
											"name": "punctuation.accessor.ahk2"
										},
										{
											"include": "#default_classes"
										},
										{
											"match": "\\b[^.]+\\b",
											"name": "entity.name.type.class.ahk2"
										}
									]
								}
							}
						}
					]
				},
				{
					"begin": "\\{",
					"beginCaptures": {
						"0": {
							"name": "punctuation.definition.block.class.begin.ahk2"
						}
					},
					"end": "(?=})",
					"name": "meta.block.class.body.ahk2",
					"patterns": [
						{
							"include": "#compiler_directive"
						},
						{
							"include": "#comments"
						},
						{
							"match": "(?<=^[ \t]*)(?i:static)(?=[ \t]+\\w)",
							"name": "storage.modifier.ahk2"
						},
						{
							"begin": "(?<=^[ \t]*(?i:static[ \t]+)?)(\\w+)[ \t]*(=>)([ \t]+(;.*)\\n|[ \t]*\\n)?",
							"beginCaptures": {
								"1": {
									"patterns": [
										{
											"match": "\\b(?i:__item)\\b",
											"name": "storage.type.metafunction.ahk2"
										}
									],
									"name": "variable.other.property.ahk2"
								},
								"2": {
									"name": "storage.type.function.arrow.ahk2"
								},
								"4": {
									"name": "comment.line.ahk2"
								}
							},
							"end": "(?=\\n)",
							"name": "meta.block.prototype.body.ahk2",
							"patterns": [
								{
									"include": "#line_continue"
								},
								{
									"include": "$base"
								}
							]
						},
						{
							"match": "(?<=(^[ \t]*(?i:static[ \t]+)?|,[ \t]*))\\w+(?=[ \t]*:=)",
							"captures": {
								"0": {
									"patterns": [
										{
											"match": "\\b(?i:__item)\\b",
											"name": "storage.type.metafunction.ahk2"
										}
									],
									"name": "variable.other.property.ahk2"
								}
							}
						},
						{
							"begin": "(?<=^[ \t]*(?i:static[ \t]+)?)(\\w+)(?=\\()",
							"beginCaptures": {
								"1": {
									"patterns": [
										{
											"match": "\\b(__(?i:new|init|enum|get|call|set|delete))\\b",
											"name": "storage.type.metafunction.ahk2"
										}
									],
									"name": "entity.name.function.method.ahk2"
								}
							},
							"end": "(?=\\n)",
							"name": "meta.block.method.ahk2",
							"patterns": [
								{
									"begin": "\\G\\(",
									"beginCaptures": {
										"0": {
											"name": "punctuation.definition.parameters.begin.ahk2"
										}
									},
									"end": "\\)",
									"endCaptures": {
										"0": {
											"name": "punctuation.definition.parameters.end.ahk2"
										}
									},
									"patterns": [
										{
											"include": "$base"
										}
									]
								},
								{
									"begin": "{",
									"beginCaptures": {
										"0": {
											"name": "punctuation.definition.block.method.begin.ahk2"
										}
									},
									"end": "}",
									"endCaptures": {
										"0": {
											"name": "punctuation.definition.block.method.end.ahk2"
										}
									},
									"name": "meta.block.method.body.ahk2",
									"patterns": [
										{
											"include": "$base"
										}
									]
								},
								{
									"begin": "(=>)([ \t]+(;.*)\\n|[ \t]*\\n)?",
									"beginCaptures": {
										"1": {
											"name": "storage.type.function.arrow.ahk2"
										},
										"3": {
											"name": "comment.line.ahk2"
										}
									},
									"end": "(?=\\n)",
									"name": "meta.block.method.body.ahk2",
									"patterns": [
										{
											"include": "#line_continue"
										},
										{
											"include": "$base"
										}
									]
								},
								{
									"include": "#compiler_directive"
								},
								{
									"include": "#comments"
								}
							]
						},
						{
							"begin": "(?<=^[ \t]*(?i:static[ \t]+)?)\\b\\w+\\b(?=(\\[|[ \t]*\\{?([ \t];.*)?\\n))",
							"beginCaptures": {
								"0": {
									"patterns": [
										{
											"match": "\\b(?i:__item)\\b",
											"name": "storage.type.metafunction.ahk2"
										}
									],
									"name": "variable.other.property.ahk2"
								}
							},
							"name": "meta.block.property.ahk2",
							"end": "(?=\\n)",
							"endCaptures": {
								"1": {
									"name": "punctuation.definition.block.property.end.ahk2"
								}
							},
							"patterns": [
								{
									"begin": "\\G\\[",
									"beginCaptures": {
										"0": {
											"name": "punctuation.definition.parameters.begin.ahk2"
										}
									},
									"end": "\\]",
									"endCaptures": {
										"0": {
											"name": "punctuation.definition.parameters.end.ahk2"
										}
									},
									"patterns": [
										{
											"include": "$base"
										}
									]
								},
								{
									"include": "#compiler_directive"
								},
								{
									"include": "#comments"
								},
								{
									"begin": "{",
									"beginCaptures": {
										"0": {
											"name": "punctuation.definition.block.property.begin.ahk2"
										}
									},
									"end": "(?=})",
									"endCaptures": {
										"0": {
											"name": "punctuation.definition.block.property.end.ahk2"
										}
									},
									"name": "meta.block.property.body.ahk2",
									"patterns": [
										{
											"begin": "(?<=^[ \t]*)(?i:set)\\b",
											"beginCaptures": {
												"0": {
													"name": "storage.type.setter.ahk2"
												}
											},
											"end": "(?=\\n)",
											"patterns": [
												{
													"include": "#compiler_directive"
												},
												{
													"include": "#comments"
												},
												{
													"begin": "{",
													"beginCaptures": {
														"0": {
															"name": "punctuation.definition.block.property.setter.begin.ahk2"
														}
													},
													"name": "meta.block.property.setter.body.ahk2",
													"end": "}",
													"endCaptures": {
														"0": {
															"name": "punctuation.definition.block.property.setter.end.ahk2"
														}
													},
													"patterns": [
														{
															"include": "$base"
														}
													]
												},
												{
													"begin": "(=>)([ \t]+(;.*)\\n|[ \t]*\\n)?",
													"beginCaptures": {
														"1": {
															"name": "storage.type.function.arrow.ahk2"
														},
														"3": {
															"name": "comment.line.ahk2"
														}
													},
													"name": "meta.block.property.setter.body.ahk2",
													"end": "(?=\\n)",
													"patterns": [
														{
															"include": "#line_continue"
														},
														{
															"include": "$base"
														}
													]
												}
											]
										},
										{
											"begin": "(?<=^[ \t]*)(?i:get)\\b",
											"beginCaptures": {
												"0": {
													"name": "storage.type.getter.ahk2"
												}
											},
											"end": "(?=\\n)",
											"patterns": [
												{
													"include": "#compiler_directive"
												},
												{
													"include": "#comments"
												},
												{
													"begin": "{",
													"beginCaptures": {
														"0": {
															"name": "punctuation.definition.block.property.getter.begin.ahk2"
														}
													},
													"name": "meta.block.property.getter.body.ahk2",
													"end": "}",
													"endCaptures": {
														"0": {
															"name": "punctuation.definition.block.property.getter.end.ahk2"
														}
													},
													"patterns": [
														{
															"include": "$base"
														}
													]
												},
												{
													"begin": "(=>)([ \t]+(;.*)\\n|[ \t]*\\n)?",
													"beginCaptures": {
														"1": {
															"name": "storage.type.function.arrow.ahk2"
														},
														"3": {
															"name": "comment.line.ahk2"
														}
													},
													"name": "meta.block.property.getter.body.ahk2",
													"end": "(?=\\n)",
													"patterns": [
														{
															"include": "#line_continue"
														},
														{
															"include": "$base"
														}
													]
												}
											]
										},
										{
											"include": "$base"
										}
									]
								},
								{
									"begin": "(=>)([ \t]+(;.*)\\n|[ \t]*\\n)?",
									"beginCaptures": {
										"1": {
											"name": "storage.type.function.arrow.ahk2"
										},
										"3": {
											"name": "comment.line.ahk2"
										}
									},
									"name": "meta.block.property.getter.body.ahk2",
									"end": "(?=\\n)",
									"patterns": [
										{
											"include": "#line_continue"
										},
										{
											"include": "$base"
										}
									]
								},
								{
									"include": "#variables"
								}
							]
						},
						{
							"include": "#class_block"
						},
						{
							"include": "#line_continue"
						},
						{
							"include": "$base"
						}
					]
				}
			]
		},
		"comments": {
			"patterns": [
				{
					"name": "comment.block.jsdoc.ahk2",
					"begin": "^[ \t]*(\\/\\*\\*)(?!\\/)",
					"beginCaptures": {
						"1": {
							"name": "punctuation.definition.comment.begin.ahk2"
						}
					},
					"end": "(^[ \t]*\\*\\/|(\\*\\/)[ \t]*$)",
					"endCaptures": {
						"1": {
							"name": "punctuation.definition.comment.end.ahk2"
						}
					},
					"patterns": [
						{
							"include": "#docblock"
						}
					]
				},
				{
					"name": "comment.block.ahk2",
					"begin": "(?<=^[ \t]*)(\\/\\*)",
					"beginCaptures": {
						"1": {
							"name": "punctuation.definition.comment.begin.ahk2"
						}
					},
					"end": "(^[ \t]*\\*\\/|(\\*\\/)[ \t]*$)",
					"endCaptures": {
						"1": {
							"name": "punctuation.definition.comment.end.ahk2"
						}
					}
				},
				{
					"name": "comment.line.ahk2",
					"match": "(?<=(^[ \t]*|[ \t]))(;.*)"
				}
			]
		},
		"compiler_directive": {
			"patterns": [
				{
					"name": "comment.block.ahk2",
					"begin": "^[ \t]*(\\/\\*)((?i:@ahk2exe-keep))",
					"beginCaptures": {
						"1": {
							"name": "punctuation.definition.comment.begin.ahk2"
						},
						"2": {
							"name": "keyword.control.directive.conditional.ahk2"
						}
					},
					"end": "^[ \t]*(\\*\\/)",
					"endCaptures": {
						"1": {
							"name": "punctuation.definition.comment.end.ahk2"
						}
					}
				},
				{
					"match": "(?<=^[ \t]*);[ \t]*@(?i:ahk2exe-ignore(begin|end))",
					"name": "keyword.control.directive.ahk2"
				},
				{
					"begin": "^[ \t]*(;[ \t]*@(?i:ahk2exe-let))\\b",
					"beginCaptures": {
						"0": {
							"name": "keyword.control.directive.ahk2"
						}
					},
					"end": "(?=\\n)",
					"patterns": [
						{
							"include": "#strings"
						},
						{
							"include": "#numbers"
						},
						{
							"match": "\\b([_[:alpha:]][_[:alnum:]]*)(?=[ \t]*=)",
							"name": "constant.language.ahk2"
						},
						{
							"match": "=",
							"name": "keyword.operator.assignment.ahk2"
						},
						{
							"match": ",",
							"name": "punctuation.separator.comma.ahk2"
						}
					]
				},
				{
					"begin": "^[ \t]*((;[ \t]*@)(?i:include))\\b",
					"beginCaptures": {
						"1": {
							"name": "keyword.control.directive.ahk2"
						},
						"2": {
							"name": "punctuation.definition.directive.ahk2"
						}
					},
					"end": "(?=\\n)",
					"name": "meta.preprocessor.include.ahk2",
					"patterns": [
						{
							"begin": "[^ \t;]",
							"end": "(?=(?:[ \t]+;))|(?=\\n)",
							"name": "string.literal.include.ahk2"
						},
						{
							"match": "(?:[ \t]+);.*",
							"name": "comment.line.ahk2"
						}
					]
				},
				{
					"match": "(?<=^[ \t]*);[ \t]*@(?i:ahk2exe-\\w+)\\b([ \t].*)?",
					"name": "keyword.control.directive.ahk2",
					"captures": {
						"1": {
							"name": "string.literal.ahk2"
						}
					}
				},
				{
					"match": "(?<=^|[ \t]);[ \t]*@(?:[\\w\\-]+)\\b([ \t]+(.*))?",
					"name": "keyword.control.directive.ahk2",
					"captures": {
						"2": {
							"name": "comment.line.ahk2"
						}
					}
				}
			]
		},
		"conditional_context": {
			"patterns": [
				{
					"include": "$self"
				},
				{
					"include": "#block_innards"
				}
			]
		},
		"continuation_section": {
			"name": "meta.parens.continuation_section.ahk2",
			"begin": "(?<=^[ \t]*)(\\()((((?i:join)[^ \t]*|[^ \t();]+)(?=[ \t]|$)|[ \t]+)*)((?<=[ \t]);.*)?$",
			"beginCaptures": {
				"1": {
					"name": "punctuation.section.parens.begin.ahk2"
				},
				"2": {
					"patterns": [
						{
							"match": "(?<=[ \t]|^[ \t]*\\()(?i:c(om(ments?)?)?|[lr]trim0?|`|join(`s|[^ \t]){0,15})(?=[ \t]|$)",
							"name": "string.options.ahk2 markup.italic"
						},
						{
							"match": "[^ \t]+",
							"name": "invalid.options.ahk2 markup.strikethrough"
						}
					]
				},
				"5": {
					"name": "comment.line.ahk2"
				}
			},
			"end": "^[ \t]*(\\))",
			"endCaptures": {
				"1": {
					"name": "punctuation.section.parens.end.ahk2"
				}
			},
			"patterns": [
				{
					"include": "#continuation_section_innards"
				}
			]
		},
		"continuation_section_innards": {
			"patterns": [
				{
					"begin": "('|\")",
					"beginCaptures": {
						"1": {
							"name": "punctuation.definition.string.begin.ahk2"
						}
					},
					"end": "(\\1)|(?=^[ \t]*\\))",
					"endCaptures": {
						"1": {
							"name": "punctuation.definition.string.end.ahk2"
						}
					},
					"name": "string.continuation_section_innards.ahk2",
					"patterns": [
						{
							"include": "#string_escaped_char"
						}
					]
				},
				{
					"include": "#variables"
				},
				{
					"match": "{",
					"name": "punctuation.section.block.begin.ahk2"
				},
				{
					"match": "}",
					"name": "punctuation.section.block.end.ahk2"
				},
				{
					"match": "\\[",
					"name": "punctuation.section.parens.begin.ahk2"
				},
				{
					"match": "\\]",
					"name": "punctuation.section.parens.end.ahk2"
				},
				{
					"include": "#parens"
				},
				{
					"include": "$base"
				}
			]
		},
		"default_classes": {
			"patterns": [
				{
					"begin": "(?<!\\.)\\b(?i:Gui)\\b",
					"beginCaptures": {
						"0": {
							"name": "support.class.ahk2"
						}
					},
					"end": "(?=(\\n|[^ \t.;]|\\.[^\\w]))",
					"patterns": [
						{
							"match": "(\\.)(?i)(ActiveX|Button|CheckBox|ComboBox|Control|Custom|DateTime|DDL|Edit|GroupBox|Hotkey|Link|List|ListBox|ListView|MonthCal|Pic|Progress|Radio|Slider|StatusBar|Tab|Text|TreeView|UpDown)\\b",
							"captures": {
								"1": {
									"name": "punctuation.accessor.ahk2"
								},
								"2": {
									"name": "support.class.guicontrol.ahk2"
								}
							}
						}
					]
				},
				{
					"name": "support.class.ahk2",
					"match": "(?<!\\.)\\b(?i:Any|Array|BoundFunc|Buffer|Class|ClipboardAll|Closure|ComObjArray|ComObject|ComValue|ComValueRef|Enumerator|Error|File|Float|Func|Gui|IndexError|InputHook|Integer|KeyError|Map|MemberError|MemoryError|Menu|MenuBar|MethodError|Number|Object|OSError|Primitive|PropertyError|RegExMatchInfo|String|TargetError|TimeoutError|TypeError|ValueError|VarRef|ZeroDivisionError)\\b"
				}
			]
		},
		"default_statement": {
			"name": "meta.conditional.default.ahk2",
			"match": "(?<=^[ \t]*\\{?[ \t]*)((?i:default))[ \t]*(:)(?!=)",
			"captures": {
				"1": {
					"name": "keyword.control.default.ahk2"
				},
				"2": {
					"name": "punctuation.separator.colon.case.default.ahk2"
				}
			}
		},
		"docblock": {
			"patterns": [
				{
					"match": "(?x)\n((@)(?:access|api))\n\\s+\n(private|protected|public)\n\\b",
					"captures": {
						"1": {
							"name": "storage.type.class.jsdoc"
						},
						"2": {
							"name": "punctuation.definition.block.tag.jsdoc"
						},
						"3": {
							"name": "constant.language.access-type.jsdoc"
						}
					}
				},
				{
					"match": "(?x)\n((@)author)\n\\s+\n(\n  [^@\\s<>*/]\n  (?:[^@<>*/]|\\*[^/])*\n)\n(?:\n  \\s*\n  (<)\n  ([^>\\s]+)\n  (>)\n)?",
					"captures": {
						"1": {
							"name": "storage.type.class.jsdoc"
						},
						"2": {
							"name": "punctuation.definition.block.tag.jsdoc"
						},
						"3": {
							"name": "entity.name.type.instance.jsdoc"
						},
						"4": {
							"name": "punctuation.definition.bracket.angle.begin.jsdoc"
						},
						"5": {
							"name": "constant.other.email.link.underline.jsdoc"
						},
						"6": {
							"name": "punctuation.definition.bracket.angle.end.jsdoc"
						}
					}
				},
				{
					"match": "(?x)\n((@)borrows) \\s+\n((?:[^@\\s*/]|\\*[^/])+)    # <that namepath>\n\\s+ (as) \\s+              # as\n((?:[^@\\s*/]|\\*[^/])+)    # <this namepath>",
					"captures": {
						"1": {
							"name": "storage.type.class.jsdoc"
						},
						"2": {
							"name": "punctuation.definition.block.tag.jsdoc"
						},
						"3": {
							"name": "entity.name.type.instance.jsdoc"
						},
						"4": {
							"name": "keyword.operator.control.jsdoc"
						},
						"5": {
							"name": "entity.name.type.instance.jsdoc"
						}
					}
				},
				{
					"name": "meta.embedded.ahk2 meta.example.jsdoc",
					"begin": "((@)example)\\s+",
					"end": "(?=@|\\*+/)",
					"beginCaptures": {
						"1": {
							"name": "storage.type.class.jsdoc"
						},
						"2": {
							"name": "punctuation.definition.block.tag.jsdoc"
						}
					},
					"patterns": [
						{
							"match": "^\\s*\\*\\s+",
							"name": "comment.block.ahk2"
						},
						{
							"contentName": "constant.other.description.jsdoc",
							"begin": "\\G(<)caption(>)",
							"beginCaptures": {
								"0": {
									"name": "entity.name.tag.inline.jsdoc"
								},
								"1": {
									"name": "punctuation.definition.bracket.angle.begin.jsdoc"
								},
								"2": {
									"name": "punctuation.definition.bracket.angle.end.jsdoc"
								}
							},
							"end": "(</)caption(>)|(?=\\*/)",
							"endCaptures": {
								"0": {
									"name": "entity.name.tag.inline.jsdoc"
								},
								"1": {
									"name": "punctuation.definition.bracket.angle.begin.jsdoc"
								},
								"2": {
									"name": "punctuation.definition.bracket.angle.end.jsdoc"
								}
							},
							"patterns": [
								{
									"match": "^\\s*\\*\\s",
									"name": "comment.block.ahk2"
								}
							]
						},
						{
							"include": "$base"
						}
					]
				},
				{
					"name": "meta.overload.ahk2",
					"begin": "((@)overload)\\s+",
					"end": "(?=\\n|^\\s*\\*)",
					"beginCaptures": {
						"1": {
							"name": "storage.type.class.jsdoc"
						},
						"2": {
							"name": "punctuation.definition.block.tag.jsdoc"
						}
					},
					"patterns": [
						{
							"include": "$base"
						}
					]
				},
				{
					"match": "(?x) ((@)kind) \\s+ (class|constant|event|external|file|function|member|mixin|module|namespace|typedef) \\b",
					"captures": {
						"1": {
							"name": "storage.type.class.jsdoc"
						},
						"2": {
							"name": "punctuation.definition.block.tag.jsdoc"
						},
						"3": {
							"name": "constant.language.symbol-type.jsdoc"
						}
					}
				},
				{
					"match": "(?x)\n((@)see)\n\\s+\n(?:\n  # URL\n  (\n    (?=https?://)\n    (?:[^\\s*]|\\*[^/])+\n  )\n  |\n  # JSDoc namepath\n  (\n    (?!\n      # Avoid matching bare URIs (also acceptable as links)\n      https?://\n      |\n      # Avoid matching {@inline tags}; we match those below\n      (?:\\[[^\\[\\]]*\\])? # Possible description [preceding]{@tag}\n      {@(?:link|linkcode|linkplain|tutorial)\\b\n    )\n    # Matched namepath\n    (?:[^@\\s*/]|\\*[^/])+\n  )\n)",
					"captures": {
						"1": {
							"name": "storage.type.class.jsdoc"
						},
						"2": {
							"name": "punctuation.definition.block.tag.jsdoc"
						},
						"3": {
							"name": "variable.other.link.underline.jsdoc"
						},
						"4": {
							"name": "entity.name.type.instance.jsdoc"
						}
					}
				},
				{
					"match": "(?x)\n((@)template)\n\\s+\n# One or more valid identifiers\n(\n  [A-Za-z_$]         # First character: non-numeric word character\n  [\\w$.\\[\\]]*        # Rest of identifier\n  (?:                # Possible list of additional identifiers\n    \\s* , \\s*\n    [A-Za-z_$]\n    [\\w$.\\[\\]]*\n  )*\n)",
					"captures": {
						"1": {
							"name": "storage.type.class.jsdoc"
						},
						"2": {
							"name": "punctuation.definition.block.tag.jsdoc"
						},
						"3": {
							"name": "variable.other.jsdoc"
						}
					}
				},
				{
					"begin": "((@)typedef)\\s+(?={)",
					"beginCaptures": {
						"1": {
							"name": "storage.type.class.jsdoc"
						},
						"2": {
							"name": "punctuation.definition.block.tag.jsdoc"
						}
					},
					"end": "(?=\\s|\\*/|[^{}\\[\\]A-Za-z_$])",
					"patterns": [
						{
							"include": "#jsdoctype"
						},
						{
							"name": "entity.name.type.instance.jsdoc",
							"match": "(?:[^@\\s*/]|\\*[^/])+"
						}
					]
				},
				{
					"begin": "((@)(?:arg|argument|const|constant|member|namespace|param|prop|property|var))\\s+(?=[\\[{]|(?!\\d)\\w)",
					"beginCaptures": {
						"1": {
							"name": "storage.type.class.jsdoc"
						},
						"2": {
							"name": "punctuation.definition.block.tag.jsdoc"
						}
					},
					"end": "(?=\\s|\\*/|[^{}\\[\\]\\w])",
					"patterns": [
						{
							"include": "#jsdoctype"
						},
						{
							"name": "variable.other.jsdoc",
							"match": "((?!\\d)\\w[\\w.\\[\\]]*)"
						},
						{
							"name": "variable.other.jsdoc",
							"match": "(?x)\n(\\[)\\s*\n\\w+\n(?:\n  (?:\\[\\])?                                        # Foo[ ].bar properties within an array\n  \\.                                                # Foo.Bar namespaced parameter\n  [\\w$]+\n)*\n(?:\n  \\s*\n  (=)                                                # [foo=bar] Default parameter value\n  \\s*\n  (\n    # The inner regexes are to stop the match early at */ and to not stop at escaped quotes\n    (?>\n      \"(?:(?:\\*(?!/))|(?:\\\\(?!\"))|[^*\\\\])*?\" |                      # [foo=\"bar\"] Double-quoted\n      '(?:(?:\\*(?!/))|(?:\\\\(?!'))|[^*\\\\])*?' |                      # [foo='bar'] Single-quoted\n      \\[ (?:(?:\\*(?!/))|[^*])*? \\] |                                # [foo=[1,2]] Array literal\n      (?:(?:\\*(?!/))|\\s(?!\\s*\\])|\\[.*?(?:\\]|(?=\\*/))|[^*\\s\\[\\]])*   # Everything else\n    )*\n  )\n)?\n\\s*(?:(\\])((?:[^*\\s]|\\*[^\\s/])+)?|(?=\\*/))",
							"captures": {
								"1": {
									"name": "punctuation.definition.optional-value.begin.bracket.square.jsdoc"
								},
								"2": {
									"name": "keyword.operator.assignment.jsdoc"
								},
								"3": {
									"name": "meta.embedded.ahk2"
								},
								"4": {
									"name": "punctuation.definition.optional-value.end.bracket.square.jsdoc"
								},
								"5": {
									"name": "invalid.illegal.syntax.jsdoc"
								}
							}
						}
					]
				},
				{
					"begin": "(?x)\n(\n  (@)\n  (?:define|enum|exception|export|extends|lends|implements|modifies\n  |namespace|private|protected|returns?|suppress|this|throws|type\n  |yields?)\n)\n\\s+(?={)",
					"beginCaptures": {
						"1": {
							"name": "storage.type.class.jsdoc"
						},
						"2": {
							"name": "punctuation.definition.block.tag.jsdoc"
						}
					},
					"end": "(?=\\s|\\*/|[^{}\\[\\]A-Za-z_$])",
					"patterns": [
						{
							"include": "#jsdoctype"
						}
					]
				},
				{
					"match": "((@)method)\\b\\s*((\\w|[^\\x00-\\x7f])+)?",
					"captures": {
						"1": {
							"name": "storage.type.class.jsdoc"
						},
						"2": {
							"name": "punctuation.definition.block.tag.jsdoc"
						},
						"3": {
							"name": "entity.name.function.method.ahk2"
						}
					}
				},
				{
					"match": "(?x)\n(\n  (@)\n  (?:alias|augments|callback|constructs|emits|event|fires|exports?\n  |extends|external|function|func|host|lends|listens|interface|memberof!?\n  |module|mixes|mixin|name|requires|see|this|typedef|uses)\n)\n\\s+\n(\n  (?:\n    [^{}@\\s*] | \\*[^/]\n  )+\n)",
					"captures": {
						"1": {
							"name": "storage.type.class.jsdoc"
						},
						"2": {
							"name": "punctuation.definition.block.tag.jsdoc"
						},
						"3": {
							"name": "entity.name.type.instance.jsdoc"
						}
					}
				},
				{
					"contentName": "variable.other.jsdoc",
					"begin": "((@)(?:default(?:value)?|license|version))\\s+(([''\"]))",
					"beginCaptures": {
						"1": {
							"name": "storage.type.class.jsdoc"
						},
						"2": {
							"name": "punctuation.definition.block.tag.jsdoc"
						},
						"3": {
							"name": "variable.other.jsdoc"
						},
						"4": {
							"name": "punctuation.definition.string.begin.jsdoc"
						}
					},
					"end": "(\\3)|(?=$|\\*/)",
					"endCaptures": {
						"0": {
							"name": "variable.other.jsdoc"
						},
						"1": {
							"name": "punctuation.definition.string.end.jsdoc"
						}
					}
				},
				{
					"match": "((@)(?:default(?:value)?|license|tutorial|variation|version))\\s+([^\\s*]+)",
					"captures": {
						"1": {
							"name": "storage.type.class.jsdoc"
						},
						"2": {
							"name": "punctuation.definition.block.tag.jsdoc"
						},
						"3": {
							"name": "variable.other.jsdoc"
						}
					}
				},
				{
					"name": "storage.type.class.jsdoc",
					"match": "(?x) (@) (?:abstract|access|alias|api|arg|argument|async|attribute|augments|author|beta|borrows|bubbles |callback|chainable|class|classdesc|code|config|const|constant|constructor|constructs|copyright |default|defaultvalue|define|deprecated|desc|description|dict|emits|enum|event|example|exception |exports?|extends|extension(?:_?for)?|external|externs|file|fileoverview|final|fires|for|func |function|generator|global|hideconstructor|host|ignore|implements|implicitCast|inherit[Dd]oc |inner|instance|interface|internal|kind|lends|license|listens|main|member|memberof!?|method |mixes|mixins?|modifies|module|name|namespace|noalias|nocollapse|nocompile|nosideeffects |override|overview|package|param|polymer(?:Behavior)?|preserve|private|prop|property|protected |public|read[Oo]nly|record|require[ds]|returns?|see|since|static|struct|submodule|summary |suppress|template|this|throws|todo|tutorial|type|typedef|unrestricted|uses|var|variation |version|virtual|writeOnce|yields?) \\b",
					"captures": {
						"1": {
							"name": "punctuation.definition.block.tag.jsdoc"
						}
					}
				},
				{
					"include": "#inline-tags"
				},
				{
					"match": "((@)(?:[_$[:alpha:]][_$[:alnum:]]*))(?=\\s+)",
					"captures": {
						"1": {
							"name": "storage.type.class.jsdoc"
						},
						"2": {
							"name": "punctuation.definition.block.tag.jsdoc"
						}
					}
				}
			]
		},
		"function_call": {
			"match": "([_[:alpha:]][[:alnum:]_]*+)(?=\\()",
			"captures": {
				"1": {
					"name": "entity.name.function.ahk2",
					"patterns": [
						{
							"match": "(?<=\\.).+",
							"name": "entity.name.function.method.ahk2"
						},
						{
							"include": "#variables_language"
						}
					]
				}
			}
		},
		"function_call_notparens": {
			"patterns": [
				{
					"match": "(?<=^[ \t]*(\\{[ \t]*)?|::[ \t]*|(?i:(try|else|finally)[ \t]+))([[:alpha:]_][[:alnum:]_]*\\b(?<!^[ \t]*(?i:class)\\b))(?=$|[ \t]((?!([ \t]*[+\\-*/^&:.|]?=|<<=|>>=|\\?|\\{))|$))",
					"name": "entity.name.function.ahk2",
					"captures": {
						"0": {
							"patterns": [
								{
									"include": "#function_defaultLibrary"
								}
							]
						}
					}
				},
				{
					"match": "(?<=(^[ \t]*(\\{[ \t]*)?|::[ \t]*|(?i:(try|else|finally)[ \t]+))([[:alpha:]_][[:alnum:]_]*\\.)+)([[:alpha:]_][[:alnum:]_]*\\b)(?=$|[ \t]((?!([ \t]*[+\\-*/^&:.|]?=|<<=|>>=|\\?|\\{))|$))",
					"name": "entity.name.function.method.ahk2"
				}
			]
		},
		"function_defaultLibrary": {
			"patterns": [
				{
					"match": "(?<!\\.)\\b(?i:Abs|ACos|ASin|ATan|BlockInput|CallbackCreate|CallbackFree|CaretGetPos|Ceil|Chr|Click|ClipWait|ComCall|ComObjActive|ComObjConnect|ComObjFlags|ComObjFromPtr|ComObjGet|ComObjQuery|ComObjType|ComObjValue|ControlAddItem|ControlChooseIndex|ControlChooseString|ControlClick|ControlDeleteItem|ControlFindItem|ControlFocus|ControlGetChecked|ControlGetChoice|ControlGetClassNN|ControlGetEnabled|ControlGetExStyle|ControlGetFocus|ControlGetHwnd|ControlGetIndex|ControlGetItems|ControlGetPos|ControlGetStyle|ControlGetText|ControlGetVisible|ControlHide|ControlHideDropDown|ControlMove|ControlSend|ControlSendText|ControlSetChecked|ControlSetEnabled|ControlSetExStyle|ControlSetStyle|ControlSetText|ControlShow|ControlShowDropDown|CoordMode|Cos|Critical|DateAdd|DateDiff|DetectHiddenText|DetectHiddenWindows|DirCopy|DirCreate|DirDelete|DirExist|DirMove|DirSelect|DllCall|Download|DriveEject|DriveGetCapacity|DriveGetFilesystem|DriveGetLabel|DriveGetList|DriveGetSerial|DriveGetSpaceFree|DriveGetStatus|DriveGetStatusCD|DriveGetType|DriveLock|DriveRetract|DriveSetLabel|DriveUnlock|Edit|EditGetCurrentCol|EditGetCurrentLine|EditGetLine|EditGetLineCount|EditGetSelectedText|EditPaste|EnvGet|EnvSet|Exit|ExitApp|Exp|FileAppend|FileCopy|FileCreateShortcut|FileDelete|FileEncoding|FileExist|FileGetAttrib|FileGetShortcut|FileGetSize|FileGetTime|FileGetVersion|FileInstall|FileMove|FileOpen|FileRead|FileRecycle|FileRecycleEmpty|FileSelect|FileSetAttrib|FileSetTime|Floor|Format|FormatTime|GetKeyName|GetKeySC|GetKeyState|GetKeyVK|GetMethod|GroupActivate|GroupAdd|GroupClose|GroupDeactivate|GuiCtrlFromHwnd|GuiFromHwnd|HasBase|HasMethod|HasProp|HotIf|HotIfWinActive|HotIfWinExist|HotIfWinNotActive|HotIfWinNotExist|Hotkey|Hotstring|IL_Add|IL_Create|IL_Destroy|ImageSearch|IniDelete|IniRead|IniWrite|InputBox|InstallKeybdHook|InstallMouseHook|InStr|IsAlnum|IsAlpha|IsDigit|IsFloat|IsInteger|IsLabel|IsLower|IsNumber|IsObject|IsSetRef|IsSpace|IsTime|IsUpper|IsXDigit|KeyHistory|KeyWait|ListHotkeys|ListLines|ListVars|ListViewGetContent|Ln|LoadPicture|Log|LTrim|Max|MenuFromHandle|MenuSelect|Min|Mod|MonitorGet|MonitorGetCount|MonitorGetName|MonitorGetPrimary|MonitorGetWorkArea|MouseClick|MouseClickDrag|MouseGetPos|MouseMove|MsgBox|NumGet|NumPut|ObjAddRef|ObjBindMethod|ObjFromPtr|ObjFromPtrAddRef|ObjGetBase|ObjGetCapacity|ObjHasOwnProp|ObjOwnPropCount|ObjOwnProps|ObjPtr|ObjPtrAddRef|ObjRelease|ObjSetBase|ObjSetCapacity|OnClipboardChange|OnError|OnExit|OnMessage|Ord|OutputDebug|Pause|Persistent|PixelGetColor|PixelSearch|PostMessage|ProcessClose|ProcessExist|ProcessSetPriority|ProcessWait|ProcessWaitClose|Random|RegDelete|RegDeleteKey|RegExMatch|RegExReplace|RegRead|RegWrite|Reload|Round|RTrim|Run|RunAs|RunWait|Send|SendEvent|SendInput|SendLevel|SendMessage|SendMode|SendPlay|SendText|SetCapslockState|SetControlDelay|SetDefaultMouseSpeed|SetKeyDelay|SetMouseDelay|SetNumlockState|SetRegView|SetScrollLockState|SetStoreCapsLockMode|SetTimer|SetTitleMatchMode|SetWinDelay|SetWorkingDir|Shutdown|Sin|Sleep|Sort|SoundBeep|SoundGetInterface|SoundGetMute|SoundGetName|SoundGetVolume|SoundPlay|SoundSetMute|SoundSetVolume|SplitPath|Sqrt|StatusBarGetText|StatusBarWait|StrCompare|StrGet|StrLen|StrLower|StrPtr|StrPut|StrReplace|StrSplit|StrTitle|StrUpper|SubStr|Suspend|SysGet|SysGetIPAddresses|Tan|Thread|ToolTip|TraySetIcon|TrayTip|Trim|Type|VarSetStrCapacity|VerCompare|WinActivate|WinActivateBottom|WinActive|WinClose|WinExist|WinGetClass|WinGetClientPos|WinGetControls|WinGetControlsHwnd|WinGetCount|WinGetExStyle|WinGetID|WinGetIDLast|WinGetList|WinGetMinMax|WinGetPID|WinGetPos|WinGetProcessName|WinGetProcessPath|WinGetStyle|WinGetText|WinGetTitle|WinGetTransColor|WinGetTransparent|WinHide|WinKill|WinMaximize|WinMinimize|WinMinimizeAll|WinMinimizeAllUndo|WinMove|WinMoveBottom|WinMoveTop|WinRedraw|WinRestore|WinSetAlwaysOnTop|WinSetEnabled|WinSetExStyle|WinSetRegion|WinSetStyle|WinSetTitle|WinSetTransColor|WinSetTransparent|WinShow|WinWait|WinWaitActive|WinWaitClose|WinWaitNotActive)\\b",
					"name": "support.function.ahk2"
				}
			]
		},
		"hotkey_hotstring": {
			"patterns": [
				{
					"begin": "^[ \t]*((#)(?i:hotstring))[ \t]+((?!(?i:nomouse|endchars))[^;]+(?<=[xX]([^0].*)?)(?=[ \t]|$))",
					"beginCaptures": {
						"1": {
							"name": "keyword.control.directive.ahk2"
						},
						"2": {
							"name": "punctuation.definition.directive.ahk2"
						},
						"3": {
							"name": "string.literal.ahk2"
						}
					},
					"patterns": [
						{
							"begin": "^[ \t]*(:)(([^xX:]*[xX]0[^xX:]*))(:)((`.|[^`])*?)(::)(?![ \t]*\\{[ \t]*([ \t];.*)?$)(.*?)([ \t];.*)?$",
							"beginCaptures": {
								"1": {
									"name": "punctuation.definition.colon"
								},
								"2": {
									"patterns": [
										{
											"match": "(?i:(s[ipe]|[*?borstz]0?|c[01]?|k-1|[kp]\\d+|x0))",
											"name": "string.options.ahk2 markup.italic"
										},
										{
											"match": "[^ \t]",
											"name": "invalid.options.ahk2 markup.strikethrough"
										}
									]
								},
								"4": {
									"name": "punctuation.definition.colon"
								},
								"5": {
									"name": "keyword.keys.ahk2 markup.underline"
								},
								"7": {
									"name": "punctuation.definition.colon"
								},
								"9": {
									"name": "string.literal.ahk2"
								},
								"10": {
									"name": "comment.line.ahk2"
								}
							},
							"name": "hotstring.ahk2",
							"end": "(?=(^[ \t]*([^ \t\r\n;/(]|/(?!\\*)|\\((?!(((?i:join)[^ \t]*|[^ \t();]+)(?=[ \t]|$)|[ \t]+)*((?<=[ \t]);.*)?$))))",
							"patterns": [
								{
									"include": "#comments"
								},
								{
									"include": "#continuation_string"
								},
								{
									"match": "(?<=^[ \t]*\\)).+$",
									"name": "string.literal.ahk2"
								}
							]
						},
						{
							"include": "#hotstring_execute"
						},
						{
							"include": "$base"
						}
					]
				},
				{
					"begin": "^[ \t]*((#)(?i:hotstring))[ \t]+((?!(?i:nomouse|endchars))[^;]*(?<=#[^xX]+([xX]0)?[^xX]*))",
					"beginCaptures": {
						"1": {
							"name": "keyword.control.directive.ahk2"
						},
						"2": {
							"name": "punctuation.definition.directive.ahk2"
						},
						"3": {
							"name": "string.literal.ahk2"
						}
					},
					"patterns": [
						{
							"include": "$base"
						}
					]
				},
				{
					"begin": "^[ \t]*(:)(([^xX:]|[xX]0)*)(:)((`.|[^`])*?)(::)(?![ \t]*\\{[ \t]*([ \t];.*)?$)(.*?)([ \t];.*)?$",
					"beginCaptures": {
						"1": {
							"name": "punctuation.definition.colon"
						},
						"2": {
							"patterns": [
								{
									"match": "(?i:(s[ipe]|[*?borstz]0?|c[01]?|k-1|[kp]\\d+|x0))",
									"name": "string.options.ahk2 markup.italic"
								},
								{
									"match": "[^ \t]",
									"name": "invalid.options.ahk2 markup.strikethrough"
								}
							]
						},
						"4": {
							"name": "punctuation.definition.colon"
						},
						"5": {
							"name": "keyword.keys.ahk2 markup.underline"
						},
						"7": {
							"name": "punctuation.definition.colon"
						},
						"9": {
							"name": "string.literal.ahk2"
						},
						"10": {
							"name": "comment.line.ahk2"
						}
					},
					"name": "hotstring.ahk2",
					"end": "(?=(^[ \t]*([^ \t\r\n;/(]|/(?!\\*)|\\((?!(((?i:join)[^ \t]*|[^ \t();]+)(?=[ \t]|$)|[ \t]+)*((?<=[ \t]);.*)?$))))",
					"patterns": [
						{
							"include": "#comments"
						},
						{
							"include": "#continuation_string"
						},
						{
							"match": "(?<=^[ \t]*\\)).+$",
							"name": "string.literal.ahk2"
						}
					]
				},
				{
					"include": "#hotstring_execute"
				},
				{
					"begin": "^[ \t]*(?i:((([<>$~*!+#^]*?)(`;|(?<=[^ \t]);|[\\x21-\\x3A\\x3C-\\x7E]|[^\\x00-\\x2f\\x3a-\\x40\\x5b-\\x5e\\x60\\x7b-\\x7f]+))|~?(`;|(?<=[^ \t]);|[\\x21-\\x3A\\x3C-\\x7E]|[^\\x00-\\x2f\\x3a-\\x40\\x5b-\\x5e\\x60\\x7b-\\x7f]+)[ \t]+&[ \t]+~?(`;|(?<=[^ \t]);|[\\x21-\\x3A\\x3C-\\x7E]|[^\\x00-\\x2f\\x3a-\\x40\\x5b-\\x5e\\x60\\x7b-\\x7f]+))([ \t]+up)?)(::)",
					"beginCaptures": {
						"1": {
							"name": "hotkey.ahk2",
							"patterns": [
								{
									"match": "(?<=[ \t])&(?=[ \t]+[^ \t]+(?i:[ \t]+up)?$)",
									"name": "keyword.operator.ahk2"
								},
								{
									"match": "(?<=(&[ \t]+|^[ \t]*))([<>$~*!+#^]*?)(?i:shift|lshift|rshift|alt|lalt|ralt|control|lcontrol|rcontrol|ctrl|lctrl|rctrl|lwin|rwin|appskey|lbutton|rbutton|mbutton|wheeldown|wheelup|wheelleft|wheelright|xbutton[12]|(0*[2-9]|0*1[0-6]?)?joy0*([1-9]|[12]\\d|3[012])|space|tab|enter|escape|esc|backspace|bs|delete|del|insert|ins|pgdn|pgup|home|end|up|down|left|right|printscreen|ctrlbreak|pause|help|sleep|scrolllock|capslock|numlock|numpad0|numpad1|numpad2|numpad3|numpad4|numpad5|numpad6|numpad7|numpad8|numpad9|numpadmult|numpadadd|numpadsub|numpaddiv|numpaddot|numpaddel|numpadins|numpadclear|numpadleft|numpadright|numpaddown|numpadup|numpadhome|numpadend|numpadpgdn|numpadpgup|numpadenter|f1|f2|f3|f4|f5|f6|f7|f8|f9|f10|f11|f12|f13|f14|f15|f16|f17|f18|f19|f20|f21|f22|f23|f24|browser_back|browser_forward|browser_refresh|browser_stop|browser_search|browser_favorites|browser_home|volume_mute|volume_down|volume_up|media_next|media_prev|media_stop|media_play_pause|launch_mail|launch_media|launch_app1|launch_app2|vk[a-f\\d]{1,2}(sc[a-f\\d]+)?|sc[a-f\\d]+|`[;{]|[\\x21-\\x3A\\x3C-\\x7E]|(?<=[^ \t]);)(?=([ \t]|$))",
									"name": "keyword.keys.ahk2"
								}
							]
						},
						"7": {
							"name": "keyword.keys.up.ahk2"
						},
						"8": {
							"name": "punctuation.definition.colon"
						}
					},
					"end": "(?=\\n)",
					"patterns": [
						{
							"match": "(?<=\\G[ \t]*)((?i:alttab|alttabandmenu|alttabmenu|alttabmenudismiss|shiftalttab)\\b|([<>]?[!+#^]){0,4}(`[{;]|(?<=\\G);|[^{;]|(?i:shift|lshift|rshift|alt|lalt|ralt|control|lcontrol|rcontrol|ctrl|lctrl|rctrl|lwin|rwin|appskey|lbutton|rbutton|mbutton|wheeldown|wheelup|wheelleft|wheelright|xbutton[12]|space|tab|enter|escape|esc|backspace|bs|delete|del|insert|ins|pgdn|pgup|home|end|up|down|left|right|printscreen|ctrlbreak|pause|help|sleep|scrolllock|capslock|numlock|numpad0|numpad1|numpad2|numpad3|numpad4|numpad5|numpad6|numpad7|numpad8|numpad9|numpadmult|numpadadd|numpadsub|numpaddiv|numpaddot|numpaddel|numpadins|numpadclear|numpadleft|numpadright|numpaddown|numpadup|numpadhome|numpadend|numpadpgdn|numpadpgup|numpadenter|f1|f2|f3|f4|f5|f6|f7|f8|f9|f10|f11|f12|f13|f14|f15|f16|f17|f18|f19|f20|f21|f22|f23|f24|browser_back|browser_forward|browser_refresh|browser_stop|browser_search|browser_favorites|browser_home|volume_mute|volume_down|volume_up|media_next|media_prev|media_stop|media_play_pause|launch_mail|launch_media|launch_app1|launch_app2|vk[a-f\\d]{1,2}(sc[a-f\\d]+)?|sc[a-f\\d]+))(?=([ \t]+;.*|[ \t]*)\\n))",
							"name": "keyword.keys.ahk2"
						},
						{
							"include": "$base"
						}
					]
				},
				{
					"match": "(?<=^[ \t]*\\{?[ \t]*)(\\w+)(:)(?=[ \t]*([ \t];.*)?$)",
					"captures": {
						"1": {
							"name": "entity.name.label.ahk2"
						},
						"2": {
							"name": "punctuation.definition.colon"
						}
					}
				}
			]
		},
		"hotstring_execute": {
			"match": "^[ \t]*(:)([^:]*)(:)((`.|[^`])*?)(::)",
			"captures": {
				"1": {
					"name": "punctuation.definition.colon"
				},
				"2": {
					"patterns": [
						{
							"match": "(?i:(s[ipe]|[*?borstz]0?|c[01]?|k-1|[kp]\\d+|x1?))",
							"name": "string.options.ahk2 markup.italic"
						},
						{
							"match": "[^ \t]",
							"name": "invalid.options.ahk2 markup.strikethrough"
						}
					]
				},
				"3": {
					"name": "punctuation.definition.colon"
				},
				"4": {
					"name": "keyword.keys.ahk2 markup.underline"
				},
				"6": {
					"name": "punctuation.definition.colon"
				}
			},
			"name": "hotstring.ahk2"
		},
		"inline-tags": {
			"patterns": [
				{
					"name": "constant.other.description.jsdoc",
					"match": "(\\[)[^\\]]+(\\])(?={@(?:link|linkcode|linkplain|tutorial))",
					"captures": {
						"1": {
							"name": "punctuation.definition.bracket.square.begin.jsdoc"
						},
						"2": {
							"name": "punctuation.definition.bracket.square.end.jsdoc"
						}
					}
				},
				{
					"name": "entity.name.type.instance.jsdoc",
					"begin": "({)((@)(?:link(?:code|plain)?|tutorial))\\s*",
					"beginCaptures": {
						"1": {
							"name": "punctuation.definition.bracket.curly.begin.jsdoc"
						},
						"2": {
							"name": "storage.type.class.jsdoc"
						},
						"3": {
							"name": "punctuation.definition.inline.tag.jsdoc"
						}
					},
					"end": "}|(?=\\*/)",
					"endCaptures": {
						"0": {
							"name": "punctuation.definition.bracket.curly.end.jsdoc"
						}
					},
					"patterns": [
						{
							"match": "\\G((?=https?://)(?:[^|}\\s*]|\\*[/])+)(\\|)?",
							"captures": {
								"1": {
									"name": "variable.other.link.underline.jsdoc"
								},
								"2": {
									"name": "punctuation.separator.pipe.jsdoc"
								}
							}
						},
						{
							"match": "\\G((?:[^{}@\\s|*]|\\*[^/])+)(\\|)?",
							"captures": {
								"1": {
									"name": "variable.other.description.jsdoc"
								},
								"2": {
									"name": "punctuation.separator.pipe.jsdoc"
								}
							}
						}
					]
				}
			]
		},
		"brackets": {
			"patterns": [
				{
					"match": "^\\s*\\*\\s+",
					"name": "comment.block.ahk2"
				},
				{
					"match": "(['\"])(`\\1|.(?<!\\1))*\\1",
					"name": "string.quoted.ahk2"
				},
				{
					"begin": "{",
					"end": "}|(?=\\*/)",
					"patterns": [
						{
							"include": "#brackets"
						}
					]
				},
				{
					"begin": "\\[",
					"end": "\\]|(?=\\*/)",
					"patterns": [
						{
							"include": "#brackets"
						}
					]
				}
			]
		},
		"jsdoctype": {
			"patterns": [
				{
					"contentName": "meta.embedded.ahk2 entity.name.type.instance.jsdoc",
					"begin": "\\G({)",
					"beginCaptures": {
						"0": {
							"name": "entity.name.type.instance.jsdoc"
						},
						"1": {
							"name": "punctuation.definition.bracket.curly.begin.jsdoc"
						}
					},
					"end": "((}))\\s*|(?=\\*/)",
					"endCaptures": {
						"1": {
							"name": "entity.name.type.instance.jsdoc"
						},
						"2": {
							"name": "punctuation.definition.bracket.curly.end.jsdoc"
						}
					},
					"patterns": [
						{
							"include": "#brackets"
						}
					]
				}
			]
		},
		"keylist": {
			"match": "\\b(?i:shift|lshift|rshift|alt|lalt|ralt|control|lcontrol|rcontrol|ctrl|lctrl|rctrl|lwin|rwin|appskey|lbutton|rbutton|mbutton|wheeldown|wheelup|wheelleft|wheelright|xbutton[12]|(0*[2-9]|0*1[0-6]?)?joy0*([1-9]|[12]\\d|3[012])|space|tab|enter|escape|esc|backspace|bs|delete|del|insert|ins|pgdn|pgup|home|end|up|down|left|right|printscreen|ctrlbreak|pause|help|sleep|scrolllock|capslock|numlock|numpad0|numpad1|numpad2|numpad3|numpad4|numpad5|numpad6|numpad7|numpad8|numpad9|numpadmult|numpadadd|numpadsub|numpaddiv|numpaddot|numpaddel|numpadins|numpadclear|numpadleft|numpadright|numpaddown|numpadup|numpadhome|numpadend|numpadpgdn|numpadpgup|numpadenter|f1|f2|f3|f4|f5|f6|f7|f8|f9|f10|f11|f12|f13|f14|f15|f16|f17|f18|f19|f20|f21|f22|f23|f24|browser_back|browser_forward|browser_refresh|browser_stop|browser_search|browser_favorites|browser_home|volume_mute|volume_down|volume_up|media_next|media_prev|media_stop|media_play_pause|launch_mail|launch_media|launch_app1|launch_app2|vk[a-f\\d]{1,2}(sc[a-f\\d]+)?|sc[a-f\\d]+))\\b",
			"name": "keyword.keys.ahk2"
		},
		"line_continue": {
			"begin": "([*/<>?:=.&|^]+|[~+\\-]=?|!==?|,|\\b(?i:(and|contain|not|in|is|or)))[ \t]*([ \t];.*)?\\n",
			"beginCaptures": {
				"1": {
					"patterns": [
						{
							"include": "#operators"
						},
						{
							"match": ",",
							"name": "punctuation.separator.comma.ahk2"
						},
						{
							"match": "=>",
							"name": "storage.type.function.arrow.ahk2"
						}
					]
				},
				"3": {
					"name": "comment.line.ahk2"
				}
			},
			"end": "(?!([*/<>?:=.]+|[+\\-]=?|!==?|,|\\b(?i:(and|contain|not|in|is|or))))[ \t]*([ \t];.*)?(?=\\n)|(?<=^[ \t]*(?i:class|static|if|try|loop|while)[ \t]+\\w+)",
			"endCaptures": {
				"3": {
					"name": "comment.line.ahk2"
				}
			},
			"patterns": [
				{
					"match": "(?<=^[ \t]*)\\w+(?=(\\n|[ \t]))",
					"captures": {
						"0": {
							"patterns": [
								{
									"include": "#variables"
								}
							]
						}
					}
				},
				{
					"include": "#line_continue"
				},
				{
					"include": "$base"
				}
			]
		},
		"numbers": {
			"match": "(?<!\\w\\.?)\\.?\\d(?:(?:[\\w\\.])|(?<=[eE])[+-])*",
			"captures": {
				"0": {
					"patterns": [
						{
							"begin": "(?=.)",
							"end": "$",
							"patterns": [
								{
									"match": "((0[xX][\\da-fA-F]+)|((\\d+(\\.\\d*)?|\\.\\d+)([eE][+\\-]?\\d+)?))$",
									"name": "constant.numeric.ahk2"
								},
								{
									"match": "(?:(?:[\\w\\.])|(?<=[eE])[+-])+",
									"name": "invalid.illegal.constant.numeric"
								}
							]
						}
					]
				}
			}
		},
		"object_property": {
			"patterns": [
				{
					"match": "(?<=[,{][ \t]*)(\\w+)[ \t]*(:(?!=))",
					"captures": {
						"1": {
							"name": "variable.other.property.ahk2"
						},
						"2": {
							"name": "punctuation.separator.key-value.ahk2"
						}
					},
					"name": "meta.objectliteral.ahk2"
				}
			]
		},
		"operators": {
			"patterns": [
				{
					"match": "(?<!\\.)\\b(?i:and|or|not|in|is|contains)\\b(?![ \t]*:)",
					"name": "keyword.operator.expression.ahk2"
				},
				{
					"match": "--",
					"name": "keyword.operator.decrement.ahk2"
				},
				{
					"match": "\\+\\+",
					"name": "keyword.operator.increment.ahk2"
				},
				{
					"match": "=>",
					"name": "storage.type.function.arrow.ahk2"
				},
				{
					"match": "\\.=|\\+=|-=|\\*=|/?/=",
					"name": "keyword.operator.assignment.compound.ahk2"
				},
				{
					"match": "&=|\\^=|<<=|>>>=|>>=|\\|=",
					"name": "keyword.operator.assignment.compound.bitwise.ahk2"
				},
				{
					"match": "<<|>>>|>>",
					"name": "keyword.operator.bitwise.shift.ahk2"
				},
				{
					"match": "!=|<=|>=|=?=|<|>",
					"name": "keyword.operator.comparison.ahk2"
				},
				{
					"match": "~=",
					"name": "keyword.operator.regexp.ahk2"
				},
				{
					"match": "\\?\\?|&&|!|\\|\\|",
					"name": "keyword.operator.logical.ahk2"
				},
				{
					"match": "&|\\||\\^|~",
					"name": "keyword.operator.ahk2"
				},
				{
					"match": ":=",
					"name": "keyword.operator.assignment.ahk2"
				},
				{
					"match": "\\.(?=\\w)",
					"name": "punctuation.accessor.ahk2"
				},
				{
					"match": "\\*|/|-|\\+|\\.",
					"name": "keyword.operator.ahk2"
				},
				{
					"match": "%",
					"name": "punctuation.parens.percent.ahk2"
				},
				{
					"match": "\\[",
					"name": "punctuation.square.begin.ahk2"
				},
				{
					"match": "\\]",
					"name": "punctuation.square.end.ahk2"
				},
				{
					"match": "\\?(?=[ \t]*[,)\\]}])",
					"name": "keyword.operator.optional.ahk2"
				},
				{
					"match": "\\?|:(?!\\:)",
					"name": "keyword.operator.ternary.ahk2"
				},
				{
					"match": ",",
					"name": "punctuation.separator.comma.ahk2"
				}
			]
		},
		"parens": {
			"name": "meta.parens.ahk2",
			"begin": "\\(",
			"beginCaptures": {
				"0": {
					"name": "punctuation.section.parens.begin.bracket.round.ahk2"
				}
			},
			"end": "\\)",
			"endCaptures": {
				"0": {
					"name": "punctuation.section.parens.end.bracket.round.ahk2"
				}
			},
			"patterns": [
				{
					"include": "$base"
				}
			]
		},
		"property": {
			"patterns": [
				{
					"name": "variable.other.property.ahk2",
					"match": "\\b(?<=\\.)[_[:alnum:]]+\\b"
				}
			]
		},
		"pre_definition": {
			"patterns": [
				{
					"begin": "^[ \t]*((#)(?i:dllload|hotstring|include(again)?|mapcasesense|requires|errorstdout|definedefault(array|map|object)value|windowclass(gui|main)|singleinstance|targetcontrolerror|targetwindowerror))\\b",
					"beginCaptures": {
						"1": {
							"name": "keyword.control.directive.ahk2"
						},
						"2": {
							"name": "punctuation.definition.directive.ahk2"
						}
					},
					"end": "\\n",
					"name": "meta.preprocessor.ahk2",
					"patterns": [
						{
							"match": "[^ \t;].*?(?=([ \t]+;|[ \t]*\\n))",
							"name": "string.literal.ahk2"
						},
						{
							"match": "(?<=[ \t]);.*",
							"name": "comment.line.ahk2"
						}
					]
				},
				{
					"begin": "^[ \t]*((#)(?i:warn))\\b",
					"beginCaptures": {
						"1": {
							"name": "keyword.control.directive.ahk2"
						},
						"2": {
							"name": "punctuation.definition.directive.ahk2"
						}
					},
					"end": "\\n",
					"name": "meta.preprocessor.ahk2",
					"patterns": [
						{
							"match": ",",
							"name": "punctuation.separator.comma.ahk2"
						},
						{
							"match": "\\w+",
							"name": "string.literal.ahk2"
						},
						{
							"match": "(?<=[ \t]);.*",
							"name": "comment.line.ahk2"
						}
					]
				},
				{
					"match": "^[ \t]*((#)(?i:clipboardtimeout|criticalobject(sleeptime|timeout)|hotif|hotiftimeout|inputlevel|initexec|maxthreads|maxthreadsbuffer|maxthreadsperhotkey|notrayicon|suspendexempt|usehook|usestdlib|warn|warncontinuableexception|winactivateforce))\\b",
					"captures": {
						"1": {
							"name": "keyword.control.directive.ahk2"
						},
						"2": {
							"name": "punctuation.definition.directive.ahk2"
						}
					}
				},
				{
					"begin": "^[ \t]*((#)(?i:dllimport))([ \t]+(\\w+)[ \t]*(,?))?",
					"beginCaptures": {
						"1": {
							"name": "keyword.control.directive.ahk2"
						},
						"2": {
							"name": "punctuation.definition.directive.ahk2"
						},
						"4": {
							"name": "entity.name.function.ahk2"
						},
						"5": {
							"name": "punctuation.separator.comma.ahk2"
						}
					},
					"end": "\\n",
					"name": "meta.preprocessor.ahk2",
					"patterns": [
						{
							"match": ",",
							"name": "punctuation.separator.comma.ahk2"
						},
						{
							"match": "[^,\\n\\r]+",
							"name": "string.literal.ahk2"
						}
					]
				}
			]
		},
		"reserved": {
			"patterns": [
				{
					"match": "(?<!\\.)((?i:break|continue|goto))[ \t]+([^ \t;][^ \t]*)",
					"captures": {
						"1": {
							"name": "keyword.control.ahk2"
						},
						"2": {
							"name": "entity.name.label.ahk2"
						}
					}
				},
				{
					"match": "(?<!\\.)((?i:catch))([ \t]+\\(?[ \t]*([\\w.]+([ \t]*,[ \t]*[\\w.]+)*)?([ \t]+((?i:as))[ \t]+(\\w+))?)?[ \t]*\\)?",
					"captures": {
						"1": {
							"name": "keyword.control.ahk2"
						},
						"3": {
							"patterns": [
								{
									"match": "\\b(?i:as)\\b",
									"name": "keyword.control.ahk2"
								},
								{
									"include": "#default_classes"
								},
								{
									"match": ",",
									"name": "punctuation.separator.comma.ahk2"
								},
								{
									"match": "(?<!\\.)\\b\\w+\\b",
									"name": "entity.name.type.class.ahk2"
								}
							]
						},
						"6": {
							"name": "keyword.control.ahk2"
						},
						"7": {
							"name": "variable.other.ahk2"
						}
					}
				},
				{
					"match": "(?<!\\.)\\b(?i:break|continue|until|else|for|goto|if|throw|try|finally|return|while)\\b(?![ \t]*:)",
					"name": "keyword.control.ahk2"
				},
				{
					"match": "(?<!\\.)\\b(?i:loop)([ \t]+(?i:files|parse|read|reg))?\\b",
					"name": "keyword.control.ahk2"
				},
				{
					"match": "(?<!\\.)\\b(?i:global|local|static)\\b",
					"name": "storage.modifier.ahk2"
				},
				{
					"match": "(?<!\\.)\\b(?i:isset)\\b",
					"name": "keyword.operator.wordlike.ahk2"
				},
				{
					"match": "(?<=^[ \t]*)(?i:macro)(?=[ \t]+\\w+\\()",
					"name": "storage.modifier.ahk2"
				}
			]
		},
		"string_escaped_char": {
			"patterns": [
				{
					"match": "(?i)`[abefnprstv'\"`]",
					"name": "constant.character.escape.ahk2"
				},
				{
					"match": "(?<=^[ \t]*)`\\)",
					"name": "constant.character.escape.ahk2"
				},
				{
					"match": "`.",
					"name": "invalid.illegal.unknown-escape.ahk2"
				}
			]
		},
		"strings": {
			"patterns": [
				{
					"begin": "(['\"])",
					"beginCaptures": {
						"1": {
							"name": "punctuation.definition.string.begin.ahk2"
						}
					},
					"end": "(\\1)|(?=(^[ \t]*([^ \t\r\n;/(]|/(?!\\*)|\\((?!(((?i:join)[^ \t]*|[^ \t();]+)(?=[ \t]|$)|[ \t]+)*((?<=[ \t]);.*)?$))))",
					"endCaptures": {
						"1": {
							"name": "punctuation.definition.string.end.ahk2"
						}
					},
					"name": "string.quoted.ahk2",
					"patterns": [
						{
							"include": "#string_escaped_char"
						},
						{
							"include": "#comments"
						},
						{
							"include": "#continuation_string"
						}
					]
				}
			]
		},
		"continuation_string": {
			"patterns": [
				{
					"begin": "(?<=^[ \t]*)(\\()((((?i:join)[^ \t]*|[^ \t();]+)(?=[ \t]|$)|[ \t]+)*)(?<=([ \t]|^[ \t]*\\()(?i:c(om(ments?)?)?)([ \t].*|$))((?<=[ \t]);.*)?$",
					"beginCaptures": {
						"1": {
							"name": "punctuation.section.parens.begin.bracket.round.ahk2"
						},
						"2": {
							"patterns": [
								{
									"match": "(?<=[ \t]|^[ \t]*\\()(?i:c(om(ments?)?)?|[lr]trim0?|`|join(`s|[^ \t]){0,15})(?=[ \t]|$)",
									"name": "string.options.ahk2 markup.italic"
								},
								{
									"match": "[^ \t]+",
									"name": "invalid.options.ahk2 markup.strikethrough"
								}
							]
						},
						"5": {
							"name": "comment.line.ahk2"
						}
					},
					"end": "(?<=^[ \t]*)(\\))",
					"endCaptures": {
						"1": {
							"name": "punctuation.section.parens.end.bracket.round.ahk2"
						}
					},
					"name": "string.continuation.with.comment",
					"patterns": [
						{
							"match": "(?<=(^|[ \t]))(;.*)",
							"name": "comment.line.ahk2"
						},
						{
							"match": "(?<=^[ \t]*)`\\)",
							"name": "constant.character.escape.ahk2"
						},
						{
							"include": "#string_escaped_char"
						}
					]
				},
				{
					"begin": "(?<=^[ \t]*)(\\()((((?i:join)[^ \t]*|[^ \t();]+)(?=[ \t]|$)|[ \t]+)*)((?<=[ \t]);.*)?$",
					"beginCaptures": {
						"1": {
							"name": "punctuation.section.parens.begin.bracket.round.ahk2"
						},
						"2": {
							"patterns": [
								{
									"match": "(?<=[ \t]|^[ \t]*\\()(?i:[lr]trim0?|`|join(`s|[^ \t]){0,15})(?=[ \t]|$)",
									"name": "string.options.ahk2 markup.italic"
								},
								{
									"match": "[^ \t]+",
									"name": "invalid.options.ahk2 markup.strikethrough"
								}
							]
						},
						"5": {
							"name": "comment.line.ahk2"
						}
					},
					"end": "(?<=^[ \t]*)(\\))",
					"endCaptures": {
						"1": {
							"name": "punctuation.section.parens.end.bracket.round.ahk2"
						}
					},
					"name": "string.continuation",
					"patterns": [
						{
							"match": "(?<=^[ \t]*)`\\)",
							"name": "constant.character.escape.ahk2"
						},
						{
							"include": "#string_escaped_char"
						}
					]
				}
			]
		},
		"switch_conditional_parentheses": {
			"name": "meta.conditional.switch.ahk2",
			"begin": "((?>(?:(?:(?>(?<![ \t])[ \t]+)|(\\/\\*)((?>(?:[^\\*]|(?>\\*+)[^\\/])*)((?>\\*+)\\/)))+|(?:(?:(?:(?:\\b|(?<=\\W))|(?=\\W))|\\A)|\\Z))))(\\()",
			"beginCaptures": {
				"1": {
					"patterns": [
						{
							"include": "#compiler_directive"
						},
						{
							"include": "#comments"
						}
					]
				},
				"2": {
					"name": "comment.block.ahk2 punctuation.definition.comment.begin.ahk2"
				},
				"3": {
					"name": "comment.block.ahk2"
				},
				"4": {
					"patterns": [
						{
							"match": "\\*\\/",
							"name": "comment.block.ahk2 punctuation.definition.comment.end.ahk2"
						},
						{
							"match": "\\*",
							"name": "comment.block.ahk2"
						}
					]
				},
				"5": {
					"name": "punctuation.section.parens.begin.bracket.round.conditional.switch.ahk2"
				}
			},
			"end": "(\\))",
			"endCaptures": {
				"1": {
					"name": "punctuation.section.parens.end.bracket.round.conditional.switch.ahk2"
				}
			},
			"patterns": [
				{
					"include": "#conditional_context"
				}
			]
		},
		"switch_statement": {
			"name": "meta.block.switch.ahk2",
			"begin": "(((?>(?:(?:(?>(?<![ \t])[ \t]+)|(\\/\\*)((?>(?:[^\\*]|(?>\\*+)[^\\/])*)((?>\\*+)\\/)))+|(?:(?:(?:(?:\\b|(?<=\\W))|(?=\\W))|\\A)|\\Z))))((?<!\\w)(?i:switch)(?!\\w)))",
			"beginCaptures": {
				"1": {
					"name": "meta.head.switch.ahk2"
				},
				"2": {
					"patterns": [
						{
							"include": "#compiler_directive"
						},
						{
							"include": "#comments"
						}
					]
				},
				"3": {
					"name": "comment.block.ahk2 punctuation.definition.comment.begin.ahk2"
				},
				"4": {
					"name": "comment.block.ahk2"
				},
				"5": {
					"patterns": [
						{
							"match": "\\*\\/",
							"name": "comment.block.ahk2 punctuation.definition.comment.end.ahk2"
						},
						{
							"match": "\\*",
							"name": "comment.block.ahk2"
						}
					]
				},
				"6": {
					"name": "keyword.control.ahk2"
				}
			},
			"end": "(?:(?<=\\})|(?=[>\\[\\]=]))",
			"patterns": [
				{
					"name": "meta.head.switch.ahk2",
					"begin": "\\G ?",
					"end": "(?<!^[ \t]*)(\\{)(?=[ \t]*(;.*)?$)|(?<=^[ \t]*)(\\{)",
					"endCaptures": {
						"1": {
							"name": "punctuation.section.block.begin.switch.ahk2"
						},
						"3": {
							"name": "punctuation.section.block.begin.switch.ahk2"
						}
					},
					"patterns": [
						{
							"include": "#switch_conditional_parentheses"
						},
						{
							"include": "$self"
						}
					]
				},
				{
					"name": "meta.body.switch.ahk2",
					"begin": "(?<=\\{)",
					"end": "(\\})",
					"endCaptures": {
						"1": {
							"name": "punctuation.section.block.end.switch.ahk2"
						}
					},
					"patterns": [
						{
							"include": "#default_statement"
						},
						{
							"include": "#case_statement"
						},
						{
							"include": "$self"
						},
						{
							"include": "#block_innards"
						}
					]
				},
				{
					"name": "meta.tail.switch.ahk2",
					"begin": "(?<=\\})[ \t\\n]*",
					"end": "[ \t\\n]*",
					"patterns": [
						{
							"include": "$self"
						}
					]
				}
			]
		},
		"variables_language": {
			"patterns": [
				{
					"match": "\\b(?i:true|false|unset)\\b",
					"name": "constant.language.ahk2"
				},
				{
					"match": "\\b(?i:this|super)\\b",
					"name": "variable.language.this.ahk2"
				},
				{
					"match": "\\b(?i:value)\\b",
					"name": "variable.language.value.ahk2"
				},
				{
					"match": "\\b(?i:thishotkey)\\b",
					"name": "variable.language.thishotkey.ahk2"
				},
				{
					"match": "\\b(?i:A_AhkPath|A_AhkVersion|A_AllowMainWindow|A_AppData|A_AppDataCommon|A_Args|A_Clipboard|A_ComputerName|A_ComSpec|A_ControlDelay|A_CoordModeCaret|A_CoordModeMenu|A_CoordModeMouse|A_CoordModePixel|A_CoordModeToolTip|A_Cursor|A_DD|A_DDD|A_DDDD|A_DefaultMouseSpeed|A_Desktop|A_DesktopCommon|A_DetectHiddenText|A_DetectHiddenWindows|A_EndChar|A_EventInfo|A_FileEncoding|A_HotkeyInterval|A_HotkeyModifierTimeout|A_Hour|A_IconFile|A_IconHidden|A_IconNumber|A_IconTip|A_Index|A_InitialWorkingDir|A_Is64bitOS|A_IsAdmin|A_IsCompiled|A_IsCritical|A_IsPaused|A_IsSuspended|A_KeyDelay|A_KeyDelayPlay|A_KeyDuration|A_KeyDurationPlay|A_Language|A_LastError|A_LineFile|A_LineNumber|A_ListLines|A_LoopField|A_LoopFileAttrib|A_LoopFileDir|A_LoopFileExt|A_LoopFileFullPath|A_LoopFileName|A_LoopFilePath|A_LoopFileShortName|A_LoopFileShortPath|A_LoopFileSize|A_LoopFileSizeKB|A_LoopFileSizeMB|A_LoopFileTimeAccessed|A_LoopFileTimeCreated|A_LoopFileTimeModified|A_LoopReadLine|A_LoopRegKey|A_LoopRegName|A_LoopRegTimeModified|A_LoopRegType|A_MaxHotkeysPerInterval|A_MDay|A_MenuMaskKey|A_Min|A_MM|A_MMM|A_MMMM|A_Mon|A_MouseDelay|A_MouseDelayPlay|A_MSec|A_MyDocuments|A_Now|A_NowUTC|A_OSVersion|A_PriorHotkey|A_PriorKey|A_ProgramFiles|A_Programs|A_ProgramsCommon|A_PtrSize|A_RegView|A_ScreenDPI|A_ScreenHeight|A_ScreenWidth|A_ScriptDir|A_ScriptFullPath|A_ScriptHwnd|A_ScriptName|A_Sec|A_SendLevel|A_SendMode|A_Space|A_StartMenu|A_StartMenuCommon|A_Startup|A_StartupCommon|A_StoreCapsLockMode|A_Tab|A_Temp|A_ThisFunc|A_ThisHotkey|A_TickCount|A_TimeIdle|A_TimeIdleKeyboard|A_TimeIdleMouse|A_TimeIdlePhysical|A_TimeSincePriorHotkey|A_TimeSinceThisHotkey|A_TitleMatchMode|A_TitleMatchModeSpeed|A_TrayMenu|A_UserName|A_WDay|A_WinDelay|A_WinDir|A_WorkingDir|A_YDay|A_Year|A_YWeek|A_YYYY)\\b",
					"name": "variable.language.ahk2"
				},
				{
					"match": "\\b(?i:A_PriorLine|A_WorkFileName)\\b",
					"name": "variable.language.compiler.ahk2"
				},
				{
					"match": "\\b(?i:A_AhkDir|A_DllDir|A_DllPath|A_GlobalStruct|A_IsDll|A_MainThreadID|A_MemoryModule|A_ModuleHandle|A_ScriptStruct|A_ThreadID|A_ZipCompressionLevel)\\b",
					"name": "variable.language.ahkh.ahk2"
				},
				{
					"include": "#default_classes"
				},
				{
					"include": "#function_defaultLibrary"
				}
			]
		},
		"variables": {
			"name": "variable.other.ahk2",
			"match": "\\b[_[:alpha:]][[:alnum:]_]*\\b",
			"captures": {
				"0": {
					"patterns": [
						{
							"include": "#variables_language"
						}
					]
				}
			}
		}
	}
>>>>>>> 4209bd6a
}<|MERGE_RESOLUTION|>--- conflicted
+++ resolved
@@ -1,2365 +1,4 @@
 {
-<<<<<<< HEAD
-  "name": "autohotkey2",
-  "scopeName": "source.ahk2",
-  "patterns": [
-    {
-      "include": "#compiler_directive"
-    },
-    {
-      "include": "#comments"
-    },
-    {
-      "include": "#hotkey_hotstring"
-    },
-    {
-      "include": "#switch_statement"
-    },
-    {
-      "include": "#object_property"
-    },
-    {
-      "include": "#reserved"
-    },
-    {
-      "include": "#numbers"
-    },
-    {
-      "include": "#operators"
-    },
-    {
-      "include": "#strings"
-    },
-    {
-      "include": "#pre_definition"
-    },
-    {
-      "include": "#class_block"
-    },
-    {
-      "include": "#block"
-    },
-    {
-      "include": "#continuation_section"
-    },
-    {
-      "include": "#parens"
-    },
-    {
-      "include": "#function_call"
-    },
-    {
-      "include": "#property"
-    },
-    {
-      "include": "#variables"
-    }
-  ],
-  "repository": {
-    "block": {
-      "patterns": [
-        {
-          "begin": "{",
-          "beginCaptures": {
-            "0": {
-              "name": "punctuation.section.block.begin.ahk2"
-            }
-          },
-          "end": "}",
-          "endCaptures": {
-            "0": {
-              "name": "punctuation.section.block.end.ahk2"
-            }
-          },
-          "patterns": [
-            {
-              "include": "#block_innards"
-            }
-          ]
-        }
-      ]
-    },
-    "block_innards": {
-      "patterns": [
-        {
-          "include": "#object_property"
-        },
-        {
-          "name": "meta.initialization.ahk2",
-          "begin": "(?x)\n(?:\n  (?:\n\t(?=[ \t])(?<!else|return)\n\t(?<=\\w) [ \t]+(and|not|or|xor)  # or word + space before name\n  )\n)\n(\n  (?:[_[:alpha:]][[:alnum:]_]*+ | :: )++   # actual name\n  |\n  (?:(?<=operator) (?:[-*&<>=+!]+ | \\(\\) | \\[\\]))\n)\n[ \t]*(\\() # opening bracket",
-          "beginCaptures": {
-            "1": {
-              "name": "variable.other.ahk2"
-            },
-            "2": {
-              "name": "punctuation.section.parens.begin.bracket.round.initialization.ahk2"
-            }
-          },
-          "end": "\\)",
-          "endCaptures": {
-            "0": {
-              "name": "punctuation.section.parens.end.bracket.round.initialization.ahk2"
-            }
-          },
-          "patterns": [
-            {
-              "include": "$base"
-            }
-          ]
-        },
-        {
-          "begin": "{",
-          "beginCaptures": {
-            "0": {
-              "name": "punctuation.section.block.begin.ahk2"
-            }
-          },
-          "end": "}",
-          "endCaptures": {
-            "0": {
-              "name": "punctuation.section.block.end.ahk2"
-            }
-          },
-          "patterns": [
-            {
-              "include": "#block_innards"
-            }
-          ]
-        },
-        {
-          "include": "$base"
-        }
-      ]
-    },
-    "case_statement": {
-      "name": "meta.conditional.case.ahk2",
-      "begin": "(?<=^[ \t]*\\{?[ \t]*)((?i:case))(?!\\w)",
-      "beginCaptures": {
-        "1": {
-          "name": "keyword.control.case.ahk2"
-        }
-      },
-      "end": "(:)",
-      "endCaptures": {
-        "1": {
-          "name": "punctuation.separator.colon.case.ahk2"
-        }
-      },
-      "patterns": [
-        {
-          "include": "#strings"
-        },
-        {
-          "include": "#numbers"
-        },
-        {
-          "match": ",",
-          "name": "punctuation.separator.comma.ahk2"
-        },
-        {
-          "match": "\\.(?=\\w)",
-          "name": "punctuation.accessor.ahk2"
-        },
-        {
-          "include": "#function_call"
-        },
-        {
-          "match": "{",
-          "name": "punctuation.section.block.begin.ahk2"
-        },
-        {
-          "match": "}",
-          "name": "punctuation.section.block.end.ahk2"
-        },
-        {
-          "match": "\\[|\\(",
-          "name": "punctuation.section.parens.begin.ahk2"
-        },
-        {
-          "match": "\\]|\\)",
-          "name": "punctuation.section.parens.end.ahk2"
-        },
-        {
-          "include": "#operators"
-        },
-        {
-          "include": "#variables"
-        },
-        {
-          "include": "#comments"
-        }
-      ]
-    },
-    "class_block": {
-      "name": "meta.block.class.ahk2",
-      "begin": "(^|(?<=^[ \t]*\\*/))[ \t]*((?i:class))[ \t]+(\\$?\\w+(\\.\\w+)*)",
-      "beginCaptures": {
-        "2": {
-          "name": "storage.type.class.ahk2"
-        },
-        "3": {
-          "name": "entity.name.type.class.ahk2"
-        }
-      },
-      "end": "}",
-      "endCaptures": {
-        "0": {
-          "name": "punctuation.definition.block.class.end.ahk2"
-        }
-      },
-      "patterns": [
-        {
-          "begin": "\\G(?!\\{)",
-          "end": "(?=\\{)",
-          "patterns": [
-            {
-              "include": "#compiler_directive"
-            },
-            {
-              "include": "#comments"
-            },
-            {
-              "begin": "\\G[ \t]*(<)",
-              "beginCaptures": {
-                "1": {
-                  "name": "punctuation.definition.typeparameters.begin.ahk2"
-                }
-              },
-              "end": ">",
-              "endCaptures": {
-                "0": {
-                  "name": "punctuation.definition.typeparameters.end.ahk2"
-                }
-              },
-              "patterns": [
-                {
-                  "match": "\\w+",
-                  "name": "entity.name.type.parameter"
-                },
-                {
-                  "match": ",",
-                  "name": "punctuation.separator.comma.ahk2"
-                },
-                {
-                  "match": "=",
-                  "name": "keyword.operator.assignment.ahk2"
-                },
-                {
-                  "match": "\\.",
-                  "name": "punctuation.accessor.ahk2"
-                },
-                {
-                  "match": "\\|",
-                  "name": "keyword.operator.ahk2"
-                }
-              ]
-            },
-            {
-              "match": "\\b((?i:extends))([ \t]+([\\w.]+))?",
-              "captures": {
-                "1": {
-                  "name": "storage.modifier.ahk2"
-                },
-                "3": {
-                  "patterns": [
-                    {
-                      "match": "\\.(?=\\w)",
-                      "name": "punctuation.accessor.ahk2"
-                    },
-                    {
-                      "include": "#default_classes"
-                    },
-                    {
-                      "match": "\\b[^.]+\\b",
-                      "name": "entity.name.type.class.ahk2"
-                    }
-                  ]
-                }
-              }
-            }
-          ]
-        },
-        {
-          "begin": "\\{",
-          "beginCaptures": {
-            "0": {
-              "name": "punctuation.definition.block.class.begin.ahk2"
-            }
-          },
-          "end": "(?=})",
-          "name": "meta.block.class.body.ahk2",
-          "patterns": [
-            {
-              "include": "#compiler_directive"
-            },
-            {
-              "include": "#comments"
-            },
-            {
-              "match": "(?<=^[ \t]*)(?i:static)(?=[ \t]+\\w)",
-              "name": "storage.modifier.ahk2"
-            },
-            {
-              "begin": "(?<=^[ \t]*(?i:static[ \t]+)?)(\\w+)[ \t]*(=>)([ \t]+(;.*)\\n|[ \t]*\\n)?",
-              "beginCaptures": {
-                "1": {
-                  "patterns": [
-                    {
-                      "match": "\\b(?i:__item)\\b",
-                      "name": "storage.type.metafunction.ahk2"
-                    }
-                  ],
-                  "name": "variable.other.property.ahk2"
-                },
-                "2": {
-                  "name": "storage.type.function.arrow.ahk2"
-                },
-                "4": {
-                  "name": "comment.line.ahk2"
-                }
-              },
-              "end": "(?=\\n)",
-              "name": "meta.block.prototype.body.ahk2",
-              "patterns": [
-                {
-                  "include": "#line_continue"
-                },
-                {
-                  "include": "$base"
-                }
-              ]
-            },
-            {
-              "match": "(?<=(^[ \t]*(?i:static[ \t]+)?|,[ \t]*))\\w+(?=[ \t]*:=)",
-              "captures": {
-                "0": {
-                  "patterns": [
-                    {
-                      "match": "\\b(?i:__item)\\b",
-                      "name": "storage.type.metafunction.ahk2"
-                    }
-                  ],
-                  "name": "variable.other.property.ahk2"
-                }
-              }
-            },
-            {
-              "begin": "(?<=^[ \t]*(?i:static[ \t]+)?)(\\w+)(?=\\()",
-              "beginCaptures": {
-                "1": {
-                  "patterns": [
-                    {
-                      "match": "\\b(__(?i:new|init|enum|get|call|set|delete))\\b",
-                      "name": "storage.type.metafunction.ahk2"
-                    }
-                  ],
-                  "name": "entity.name.function.method.ahk2"
-                }
-              },
-              "end": "(?=\\n)",
-              "name": "meta.block.method.ahk2",
-              "patterns": [
-                {
-                  "begin": "\\G\\(",
-                  "beginCaptures": {
-                    "0": {
-                      "name": "punctuation.definition.parameters.begin.ahk2"
-                    }
-                  },
-                  "end": "\\)",
-                  "endCaptures": {
-                    "0": {
-                      "name": "punctuation.definition.parameters.end.ahk2"
-                    }
-                  },
-                  "patterns": [
-                    {
-                      "include": "$base"
-                    }
-                  ]
-                },
-                {
-                  "begin": "{",
-                  "beginCaptures": {
-                    "0": {
-                      "name": "punctuation.definition.block.method.begin.ahk2"
-                    }
-                  },
-                  "end": "}",
-                  "endCaptures": {
-                    "0": {
-                      "name": "punctuation.definition.block.method.end.ahk2"
-                    }
-                  },
-                  "name": "meta.block.method.body.ahk2",
-                  "patterns": [
-                    {
-                      "include": "$base"
-                    }
-                  ]
-                },
-                {
-                  "begin": "(=>)([ \t]+(;.*)\\n|[ \t]*\\n)?",
-                  "beginCaptures": {
-                    "1": {
-                      "name": "storage.type.function.arrow.ahk2"
-                    },
-                    "3": {
-                      "name": "comment.line.ahk2"
-                    }
-                  },
-                  "end": "(?=\\n)",
-                  "name": "meta.block.method.body.ahk2",
-                  "patterns": [
-                    {
-                      "include": "#line_continue"
-                    },
-                    {
-                      "include": "$base"
-                    }
-                  ]
-                },
-                {
-                  "include": "#compiler_directive"
-                },
-                {
-                  "include": "#comments"
-                }
-              ]
-            },
-            {
-              "begin": "(?<=^[ \t]*(?i:static[ \t]+)?)\\b\\w+\\b(?=(\\[|[ \t]*\\{?([ \t];.*)?\\n))",
-              "beginCaptures": {
-                "0": {
-                  "patterns": [
-                    {
-                      "match": "\\b(?i:__item)\\b",
-                      "name": "storage.type.metafunction.ahk2"
-                    }
-                  ],
-                  "name": "variable.other.property.ahk2"
-                }
-              },
-              "name": "meta.block.property.ahk2",
-              "end": "(?=\\n)",
-              "endCaptures": {
-                "1": {
-                  "name": "punctuation.definition.block.property.end.ahk2"
-                }
-              },
-              "patterns": [
-                {
-                  "begin": "\\G\\[",
-                  "beginCaptures": {
-                    "0": {
-                      "name": "punctuation.definition.parameters.begin.ahk2"
-                    }
-                  },
-                  "end": "\\]",
-                  "endCaptures": {
-                    "0": {
-                      "name": "punctuation.definition.parameters.end.ahk2"
-                    }
-                  },
-                  "patterns": [
-                    {
-                      "include": "$base"
-                    }
-                  ]
-                },
-                {
-                  "include": "#compiler_directive"
-                },
-                {
-                  "include": "#comments"
-                },
-                {
-                  "begin": "{",
-                  "beginCaptures": {
-                    "0": {
-                      "name": "punctuation.definition.block.property.begin.ahk2"
-                    }
-                  },
-                  "end": "(?=})",
-                  "endCaptures": {
-                    "0": {
-                      "name": "punctuation.definition.block.property.end.ahk2"
-                    }
-                  },
-                  "name": "meta.block.property.body.ahk2",
-                  "patterns": [
-                    {
-                      "begin": "(?<=^[ \t]*)(?i:set)\\b",
-                      "beginCaptures": {
-                        "0": {
-                          "name": "storage.type.setter.ahk2"
-                        }
-                      },
-                      "end": "(?=\\n)",
-                      "patterns": [
-                        {
-                          "include": "#compiler_directive"
-                        },
-                        {
-                          "include": "#comments"
-                        },
-                        {
-                          "begin": "{",
-                          "beginCaptures": {
-                            "0": {
-                              "name": "punctuation.definition.block.property.setter.begin.ahk2"
-                            }
-                          },
-                          "name": "meta.block.property.setter.body.ahk2",
-                          "end": "}",
-                          "endCaptures": {
-                            "0": {
-                              "name": "punctuation.definition.block.property.setter.end.ahk2"
-                            }
-                          },
-                          "patterns": [
-                            {
-                              "include": "$base"
-                            }
-                          ]
-                        },
-                        {
-                          "begin": "(=>)([ \t]+(;.*)\\n|[ \t]*\\n)?",
-                          "beginCaptures": {
-                            "1": {
-                              "name": "storage.type.function.arrow.ahk2"
-                            },
-                            "3": {
-                              "name": "comment.line.ahk2"
-                            }
-                          },
-                          "name": "meta.block.property.setter.body.ahk2",
-                          "end": "(?=\\n)",
-                          "patterns": [
-                            {
-                              "include": "#line_continue"
-                            },
-                            {
-                              "include": "$base"
-                            }
-                          ]
-                        }
-                      ]
-                    },
-                    {
-                      "begin": "(?<=^[ \t]*)(?i:get)\\b",
-                      "beginCaptures": {
-                        "0": {
-                          "name": "storage.type.getter.ahk2"
-                        }
-                      },
-                      "end": "(?=\\n)",
-                      "patterns": [
-                        {
-                          "include": "#compiler_directive"
-                        },
-                        {
-                          "include": "#comments"
-                        },
-                        {
-                          "begin": "{",
-                          "beginCaptures": {
-                            "0": {
-                              "name": "punctuation.definition.block.property.getter.begin.ahk2"
-                            }
-                          },
-                          "name": "meta.block.property.getter.body.ahk2",
-                          "end": "}",
-                          "endCaptures": {
-                            "0": {
-                              "name": "punctuation.definition.block.property.getter.end.ahk2"
-                            }
-                          },
-                          "patterns": [
-                            {
-                              "include": "$base"
-                            }
-                          ]
-                        },
-                        {
-                          "begin": "(=>)([ \t]+(;.*)\\n|[ \t]*\\n)?",
-                          "beginCaptures": {
-                            "1": {
-                              "name": "storage.type.function.arrow.ahk2"
-                            },
-                            "3": {
-                              "name": "comment.line.ahk2"
-                            }
-                          },
-                          "name": "meta.block.property.getter.body.ahk2",
-                          "end": "(?=\\n)",
-                          "patterns": [
-                            {
-                              "include": "#line_continue"
-                            },
-                            {
-                              "include": "$base"
-                            }
-                          ]
-                        }
-                      ]
-                    },
-                    {
-                      "include": "$base"
-                    }
-                  ]
-                },
-                {
-                  "begin": "(=>)([ \t]+(;.*)\\n|[ \t]*\\n)?",
-                  "beginCaptures": {
-                    "1": {
-                      "name": "storage.type.function.arrow.ahk2"
-                    },
-                    "3": {
-                      "name": "comment.line.ahk2"
-                    }
-                  },
-                  "name": "meta.block.property.getter.body.ahk2",
-                  "end": "(?=\\n)",
-                  "patterns": [
-                    {
-                      "include": "#line_continue"
-                    },
-                    {
-                      "include": "$base"
-                    }
-                  ]
-                },
-                {
-                  "include": "#variables"
-                }
-              ]
-            },
-            {
-              "include": "#class_block"
-            },
-            {
-              "include": "#line_continue"
-            },
-            {
-              "include": "$base"
-            }
-          ]
-        }
-      ]
-    },
-    "comments": {
-      "patterns": [
-        {
-          "name": "comment.block.jsdoc.ahk2",
-          "begin": "^[ \t]*(\\/\\*\\*)(?!\\/)",
-          "beginCaptures": {
-            "1": {
-              "name": "punctuation.definition.comment.begin.ahk2"
-            }
-          },
-          "end": "(^[ \t]*\\*\\/|(\\*\\/)[ \t]*$)",
-          "endCaptures": {
-            "1": {
-              "name": "punctuation.definition.comment.end.ahk2"
-            }
-          },
-          "patterns": [
-            {
-              "include": "#docblock"
-            }
-          ]
-        },
-        {
-          "name": "comment.block.ahk2",
-          "begin": "(?<=^[ \t]*)(\\/\\*)",
-          "beginCaptures": {
-            "1": {
-              "name": "punctuation.definition.comment.begin.ahk2"
-            }
-          },
-          "end": "(^[ \t]*\\*\\/|(\\*\\/)[ \t]*$)",
-          "endCaptures": {
-            "1": {
-              "name": "punctuation.definition.comment.end.ahk2"
-            }
-          }
-        },
-        {
-          "name": "comment.line.ahk2",
-          "match": "(?<=(^[ \t]*|[ \t]))(;.*)"
-        }
-      ]
-    },
-    "compiler_directive": {
-      "patterns": [
-        {
-          "name": "comment.block.ahk2",
-          "begin": "^[ \t]*(\\/\\*)((?i:@ahk2exe-keep))",
-          "beginCaptures": {
-            "1": {
-              "name": "punctuation.definition.comment.begin.ahk2"
-            },
-            "2": {
-              "name": "keyword.control.directive.conditional.ahk2"
-            }
-          },
-          "end": "^[ \t]*(\\*\\/)",
-          "endCaptures": {
-            "1": {
-              "name": "punctuation.definition.comment.end.ahk2"
-            }
-          }
-        },
-        {
-          "match": "(?<=^[ \t]*);[ \t]*@(?i:ahk2exe-ignore(begin|end))",
-          "name": "keyword.control.directive.ahk2"
-        },
-        {
-          "begin": "^[ \t]*(;[ \t]*@(?i:ahk2exe-let))\\b",
-          "beginCaptures": {
-            "0": {
-              "name": "keyword.control.directive.ahk2"
-            }
-          },
-          "end": "(?=\\n)",
-          "patterns": [
-            {
-              "include": "#strings"
-            },
-            {
-              "include": "#numbers"
-            },
-            {
-              "match": "\\b([_[:alpha:]][_[:alnum:]]*)(?=[ \t]*=)",
-              "name": "constant.language.ahk2"
-            },
-            {
-              "match": "=",
-              "name": "keyword.operator.assignment.ahk2"
-            },
-            {
-              "match": ",",
-              "name": "punctuation.separator.comma.ahk2"
-            }
-          ]
-        },
-        {
-          "begin": "^[ \t]*((;[ \t]*@)(?i:include))\\b",
-          "beginCaptures": {
-            "1": {
-              "name": "keyword.control.directive.ahk2"
-            },
-            "2": {
-              "name": "punctuation.definition.directive.ahk2"
-            }
-          },
-          "end": "(?=\\n)",
-          "name": "meta.preprocessor.include.ahk2",
-          "patterns": [
-            {
-              "begin": "[^ \t;]",
-              "end": "(?=(?:[ \t]+;))|(?=\\n)",
-              "name": "string.literal.include.ahk2"
-            },
-            {
-              "match": "(?:[ \t]+);.*",
-              "name": "comment.line.ahk2"
-            }
-          ]
-        },
-        {
-          "match": "(?<=^[ \t]*);[ \t]*@(?i:ahk2exe-\\w+)\\b([ \t].*)?",
-          "name": "keyword.control.directive.ahk2",
-          "captures": {
-            "1": {
-              "name": "string.literal.ahk2"
-            }
-          }
-        },
-        {
-          "match": "(?<=^|[ \t]);[ \t]*@(?:[\\w\\-]+)\\b([ \t]+(.*))?",
-          "name": "keyword.control.directive.ahk2",
-          "captures": {
-            "2": {
-              "name": "comment.line.ahk2"
-            }
-          }
-        }
-      ]
-    },
-    "conditional_context": {
-      "patterns": [
-        {
-          "include": "$self"
-        },
-        {
-          "include": "#block_innards"
-        }
-      ]
-    },
-    "continuation_section": {
-      "name": "meta.parens.continuation_section.ahk2",
-      "begin": "(?<=^[ \t]*)(\\()((((?i:join)[^ \t]*|[^ \t();]+)(?=[ \t]|$)|[ \t]+)*)((?<=[ \t]);.*)?$",
-      "beginCaptures": {
-        "1": {
-          "name": "punctuation.section.parens.begin.ahk2"
-        },
-        "2": {
-          "patterns": [
-            {
-              "match": "(?<=[ \t]|^[ \t]*\\()(?i:c(om(ments?)?)?|[lr]trim0?|`|join(`s|[^ \t]){0,15})(?=[ \t]|$)",
-              "name": "string.options.ahk2 markup.italic"
-            },
-            {
-              "match": "[^ \t]+",
-              "name": "invalid.options.ahk2 markup.strikethrough"
-            }
-          ]
-        },
-        "5": {
-          "name": "comment.line.ahk2"
-        }
-      },
-      "end": "^[ \t]*(\\))",
-      "endCaptures": {
-        "1": {
-          "name": "punctuation.section.parens.end.ahk2"
-        }
-      },
-      "patterns": [
-        {
-          "include": "#continuation_section_innards"
-        }
-      ]
-    },
-    "continuation_section_innards": {
-      "patterns": [
-        {
-          "begin": "('|\")",
-          "beginCaptures": {
-            "1": {
-              "name": "punctuation.definition.string.begin.ahk2"
-            }
-          },
-          "end": "(\\1)|(?=^[ \t]*\\))",
-          "endCaptures": {
-            "1": {
-              "name": "punctuation.definition.string.end.ahk2"
-            }
-          },
-          "name": "string.continuation_section_innards.ahk2",
-          "patterns": [
-            {
-              "include": "#string_escaped_char"
-            }
-          ]
-        },
-        {
-          "include": "#variables"
-        },
-        {
-          "match": "{",
-          "name": "punctuation.section.block.begin.ahk2"
-        },
-        {
-          "match": "}",
-          "name": "punctuation.section.block.end.ahk2"
-        },
-        {
-          "match": "\\[",
-          "name": "punctuation.section.parens.begin.ahk2"
-        },
-        {
-          "match": "\\]",
-          "name": "punctuation.section.parens.end.ahk2"
-        },
-        {
-          "include": "#parens"
-        },
-        {
-          "include": "$base"
-        }
-      ]
-    },
-    "default_classes": {
-      "patterns": [
-        {
-          "begin": "(?<!\\.)\\b(?i:Gui)\\b",
-          "beginCaptures": {
-            "0": {
-              "name": "support.class.ahk2"
-            }
-          },
-          "end": "(?=(\\n|[^ \t.;]|\\.[^\\w]))",
-          "patterns": [
-            {
-              "match": "(\\.)(?i)(ActiveX|Button|CheckBox|ComboBox|Control|Custom|DateTime|DDL|Edit|GroupBox|Hotkey|Link|List|ListBox|ListView|MonthCal|Pic|Progress|Radio|Slider|StatusBar|Tab|Text|TreeView|UpDown)\\b",
-              "captures": {
-                "1": {
-                  "name": "punctuation.accessor.ahk2"
-                },
-                "2": {
-                  "name": "support.class.guicontrol.ahk2"
-                }
-              }
-            }
-          ]
-        },
-        {
-          "name": "support.class.ahk2",
-          "match": "(?<!\\.)\\b(?i:Any|Array|BoundFunc|Buffer|Class|ClipboardAll|Closure|ComObjArray|ComObject|ComValue|ComValueRef|Enumerator|Error|File|Float|Func|Gui|IndexError|InputHook|Integer|KeyError|Map|MemberError|MemoryError|Menu|MenuBar|MethodError|Number|Object|OSError|Primitive|PropertyError|RegExMatchInfo|String|TargetError|TimeoutError|TypeError|ValueError|VarRef|ZeroDivisionError)\\b"
-        }
-      ]
-    },
-    "default_statement": {
-      "name": "meta.conditional.default.ahk2",
-      "match": "(?<=^[ \t]*\\{?[ \t]*)((?i:default))[ \t]*(:)(?!=)",
-      "captures": {
-        "1": {
-          "name": "keyword.control.default.ahk2"
-        },
-        "2": {
-          "name": "punctuation.separator.colon.case.default.ahk2"
-        }
-      }
-    },
-    "docblock": {
-      "patterns": [
-        {
-          "match": "(?x)\n((@)(?:access|api))\n\\s+\n(private|protected|public)\n\\b",
-          "captures": {
-            "1": {
-              "name": "storage.type.class.jsdoc"
-            },
-            "2": {
-              "name": "punctuation.definition.block.tag.jsdoc"
-            },
-            "3": {
-              "name": "constant.language.access-type.jsdoc"
-            }
-          }
-        },
-        {
-          "match": "(?x)\n((@)author)\n\\s+\n(\n  [^@\\s<>*/]\n  (?:[^@<>*/]|\\*[^/])*\n)\n(?:\n  \\s*\n  (<)\n  ([^>\\s]+)\n  (>)\n)?",
-          "captures": {
-            "1": {
-              "name": "storage.type.class.jsdoc"
-            },
-            "2": {
-              "name": "punctuation.definition.block.tag.jsdoc"
-            },
-            "3": {
-              "name": "entity.name.type.instance.jsdoc"
-            },
-            "4": {
-              "name": "punctuation.definition.bracket.angle.begin.jsdoc"
-            },
-            "5": {
-              "name": "constant.other.email.link.underline.jsdoc"
-            },
-            "6": {
-              "name": "punctuation.definition.bracket.angle.end.jsdoc"
-            }
-          }
-        },
-        {
-          "match": "(?x)\n((@)borrows) \\s+\n((?:[^@\\s*/]|\\*[^/])+)    # <that namepath>\n\\s+ (as) \\s+              # as\n((?:[^@\\s*/]|\\*[^/])+)    # <this namepath>",
-          "captures": {
-            "1": {
-              "name": "storage.type.class.jsdoc"
-            },
-            "2": {
-              "name": "punctuation.definition.block.tag.jsdoc"
-            },
-            "3": {
-              "name": "entity.name.type.instance.jsdoc"
-            },
-            "4": {
-              "name": "keyword.operator.control.jsdoc"
-            },
-            "5": {
-              "name": "entity.name.type.instance.jsdoc"
-            }
-          }
-        },
-        {
-          "name": "meta.embedded.ahk2 meta.example.jsdoc",
-          "begin": "((@)example)\\s+",
-          "end": "(?=@|\\*+/)",
-          "beginCaptures": {
-            "1": {
-              "name": "storage.type.class.jsdoc"
-            },
-            "2": {
-              "name": "punctuation.definition.block.tag.jsdoc"
-            }
-          },
-          "patterns": [
-            {
-              "match": "^\\s*\\*\\s+",
-              "name": "comment.block.ahk2"
-            },
-            {
-              "contentName": "constant.other.description.jsdoc",
-              "begin": "\\G(<)caption(>)",
-              "beginCaptures": {
-                "0": {
-                  "name": "entity.name.tag.inline.jsdoc"
-                },
-                "1": {
-                  "name": "punctuation.definition.bracket.angle.begin.jsdoc"
-                },
-                "2": {
-                  "name": "punctuation.definition.bracket.angle.end.jsdoc"
-                }
-              },
-              "end": "(</)caption(>)|(?=\\*/)",
-              "endCaptures": {
-                "0": {
-                  "name": "entity.name.tag.inline.jsdoc"
-                },
-                "1": {
-                  "name": "punctuation.definition.bracket.angle.begin.jsdoc"
-                },
-                "2": {
-                  "name": "punctuation.definition.bracket.angle.end.jsdoc"
-                }
-              },
-              "patterns": [
-                {
-                  "match": "^\\s*\\*\\s",
-                  "name": "comment.block.ahk2"
-                }
-              ]
-            },
-            {
-              "include": "$base"
-            }
-          ]
-        },
-        {
-          "name": "meta.overload.ahk2",
-          "begin": "((@)overload)\\s+",
-          "end": "(?=\\n|^\\s*\\*)",
-          "beginCaptures": {
-            "1": {
-              "name": "storage.type.class.jsdoc"
-            },
-            "2": {
-              "name": "punctuation.definition.block.tag.jsdoc"
-            }
-          },
-          "patterns": [
-            {
-              "include": "$base"
-            }
-          ]
-        },
-        {
-          "match": "(?x) ((@)kind) \\s+ (class|constant|event|external|file|function|member|mixin|module|namespace|typedef) \\b",
-          "captures": {
-            "1": {
-              "name": "storage.type.class.jsdoc"
-            },
-            "2": {
-              "name": "punctuation.definition.block.tag.jsdoc"
-            },
-            "3": {
-              "name": "constant.language.symbol-type.jsdoc"
-            }
-          }
-        },
-        {
-          "match": "(?x)\n((@)see)\n\\s+\n(?:\n  # URL\n  (\n    (?=https?://)\n    (?:[^\\s*]|\\*[^/])+\n  )\n  |\n  # JSDoc namepath\n  (\n    (?!\n      # Avoid matching bare URIs (also acceptable as links)\n      https?://\n      |\n      # Avoid matching {@inline tags}; we match those below\n      (?:\\[[^\\[\\]]*\\])? # Possible description [preceding]{@tag}\n      {@(?:link|linkcode|linkplain|tutorial)\\b\n    )\n    # Matched namepath\n    (?:[^@\\s*/]|\\*[^/])+\n  )\n)",
-          "captures": {
-            "1": {
-              "name": "storage.type.class.jsdoc"
-            },
-            "2": {
-              "name": "punctuation.definition.block.tag.jsdoc"
-            },
-            "3": {
-              "name": "variable.other.link.underline.jsdoc"
-            },
-            "4": {
-              "name": "entity.name.type.instance.jsdoc"
-            }
-          }
-        },
-        {
-          "match": "(?x)\n((@)template)\n\\s+\n# One or more valid identifiers\n(\n  [A-Za-z_$]         # First character: non-numeric word character\n  [\\w$.\\[\\]]*        # Rest of identifier\n  (?:                # Possible list of additional identifiers\n    \\s* , \\s*\n    [A-Za-z_$]\n    [\\w$.\\[\\]]*\n  )*\n)",
-          "captures": {
-            "1": {
-              "name": "storage.type.class.jsdoc"
-            },
-            "2": {
-              "name": "punctuation.definition.block.tag.jsdoc"
-            },
-            "3": {
-              "name": "variable.other.jsdoc"
-            }
-          }
-        },
-        {
-          "begin": "((@)typedef)\\s+(?={)",
-          "beginCaptures": {
-            "1": {
-              "name": "storage.type.class.jsdoc"
-            },
-            "2": {
-              "name": "punctuation.definition.block.tag.jsdoc"
-            }
-          },
-          "end": "(?=\\s|\\*/|[^{}\\[\\]A-Za-z_$])",
-          "patterns": [
-            {
-              "include": "#jsdoctype"
-            },
-            {
-              "name": "entity.name.type.instance.jsdoc",
-              "match": "(?:[^@\\s*/]|\\*[^/])+"
-            }
-          ]
-        },
-        {
-          "begin": "((@)(?:arg|argument|const|constant|member|namespace|param|prop|property|var))\\s+(?=[\\[{]|(?!\\d)\\w)",
-          "beginCaptures": {
-            "1": {
-              "name": "storage.type.class.jsdoc"
-            },
-            "2": {
-              "name": "punctuation.definition.block.tag.jsdoc"
-            }
-          },
-          "end": "(?=\\s|\\*/|[^{}\\[\\]\\w])",
-          "patterns": [
-            {
-              "include": "#jsdoctype"
-            },
-            {
-              "name": "variable.other.jsdoc",
-              "match": "((?!\\d)\\w[\\w.\\[\\]]*)"
-            },
-            {
-              "name": "variable.other.jsdoc",
-              "match": "(?x)\n(\\[)\\s*\n\\w+\n(?:\n  (?:\\[\\])?                                        # Foo[ ].bar properties within an array\n  \\.                                                # Foo.Bar namespaced parameter\n  [\\w$]+\n)*\n(?:\n  \\s*\n  (=)                                                # [foo=bar] Default parameter value\n  \\s*\n  (\n    # The inner regexes are to stop the match early at */ and to not stop at escaped quotes\n    (?>\n      \"(?:(?:\\*(?!/))|(?:\\\\(?!\"))|[^*\\\\])*?\" |                      # [foo=\"bar\"] Double-quoted\n      '(?:(?:\\*(?!/))|(?:\\\\(?!'))|[^*\\\\])*?' |                      # [foo='bar'] Single-quoted\n      \\[ (?:(?:\\*(?!/))|[^*])*? \\] |                                # [foo=[1,2]] Array literal\n      (?:(?:\\*(?!/))|\\s(?!\\s*\\])|\\[.*?(?:\\]|(?=\\*/))|[^*\\s\\[\\]])*   # Everything else\n    )*\n  )\n)?\n\\s*(?:(\\])((?:[^*\\s]|\\*[^\\s/])+)?|(?=\\*/))",
-              "captures": {
-                "1": {
-                  "name": "punctuation.definition.optional-value.begin.bracket.square.jsdoc"
-                },
-                "2": {
-                  "name": "keyword.operator.assignment.jsdoc"
-                },
-                "3": {
-                  "name": "meta.embedded.ahk2"
-                },
-                "4": {
-                  "name": "punctuation.definition.optional-value.end.bracket.square.jsdoc"
-                },
-                "5": {
-                  "name": "invalid.illegal.syntax.jsdoc"
-                }
-              }
-            }
-          ]
-        },
-        {
-          "begin": "(?x)\n(\n  (@)\n  (?:define|enum|exception|export|extends|lends|implements|modifies\n  |namespace|private|protected|returns?|suppress|this|throws|type\n  |yields?)\n)\n\\s+(?={)",
-          "beginCaptures": {
-            "1": {
-              "name": "storage.type.class.jsdoc"
-            },
-            "2": {
-              "name": "punctuation.definition.block.tag.jsdoc"
-            }
-          },
-          "end": "(?=\\s|\\*/|[^{}\\[\\]A-Za-z_$])",
-          "patterns": [
-            {
-              "include": "#jsdoctype"
-            }
-          ]
-        },
-        {
-          "match": "((@)method)\\b\\s*((\\w|[^\\x00-\\x7f])+)?",
-          "captures": {
-            "1": {
-              "name": "storage.type.class.jsdoc"
-            },
-            "2": {
-              "name": "punctuation.definition.block.tag.jsdoc"
-            },
-            "3": {
-              "name": "entity.name.function.method.ahk2"
-            }
-          }
-        },
-        {
-          "match": "(?x)\n(\n  (@)\n  (?:alias|augments|callback|constructs|emits|event|fires|exports?\n  |extends|external|function|func|host|lends|listens|interface|memberof!?\n  |module|mixes|mixin|name|requires|see|this|typedef|uses)\n)\n\\s+\n(\n  (?:\n    [^{}@\\s*] | \\*[^/]\n  )+\n)",
-          "captures": {
-            "1": {
-              "name": "storage.type.class.jsdoc"
-            },
-            "2": {
-              "name": "punctuation.definition.block.tag.jsdoc"
-            },
-            "3": {
-              "name": "entity.name.type.instance.jsdoc"
-            }
-          }
-        },
-        {
-          "contentName": "variable.other.jsdoc",
-          "begin": "((@)(?:default(?:value)?|license|version))\\s+(([''\"]))",
-          "beginCaptures": {
-            "1": {
-              "name": "storage.type.class.jsdoc"
-            },
-            "2": {
-              "name": "punctuation.definition.block.tag.jsdoc"
-            },
-            "3": {
-              "name": "variable.other.jsdoc"
-            },
-            "4": {
-              "name": "punctuation.definition.string.begin.jsdoc"
-            }
-          },
-          "end": "(\\3)|(?=$|\\*/)",
-          "endCaptures": {
-            "0": {
-              "name": "variable.other.jsdoc"
-            },
-            "1": {
-              "name": "punctuation.definition.string.end.jsdoc"
-            }
-          }
-        },
-        {
-          "match": "((@)(?:default(?:value)?|license|tutorial|variation|version))\\s+([^\\s*]+)",
-          "captures": {
-            "1": {
-              "name": "storage.type.class.jsdoc"
-            },
-            "2": {
-              "name": "punctuation.definition.block.tag.jsdoc"
-            },
-            "3": {
-              "name": "variable.other.jsdoc"
-            }
-          }
-        },
-        {
-          "name": "storage.type.class.jsdoc",
-          "match": "(?x) (@) (?:abstract|access|alias|api|arg|argument|async|attribute|augments|author|beta|borrows|bubbles |callback|chainable|class|classdesc|code|config|const|constant|constructor|constructs|copyright |default|defaultvalue|define|deprecated|desc|description|dict|emits|enum|event|example|exception |exports?|extends|extension(?:_?for)?|external|externs|file|fileoverview|final|fires|for|func |function|generator|global|hideconstructor|host|ignore|implements|implicitCast|inherit[Dd]oc |inner|instance|interface|internal|kind|lends|license|listens|main|member|memberof!?|method |mixes|mixins?|modifies|module|name|namespace|noalias|nocollapse|nocompile|nosideeffects |override|overview|package|param|polymer(?:Behavior)?|preserve|private|prop|property|protected |public|read[Oo]nly|record|require[ds]|returns?|see|since|static|struct|submodule|summary |suppress|template|this|throws|todo|tutorial|type|typedef|unrestricted|uses|var|variation |version|virtual|writeOnce|yields?) \\b",
-          "captures": {
-            "1": {
-              "name": "punctuation.definition.block.tag.jsdoc"
-            }
-          }
-        },
-        {
-          "include": "#inline-tags"
-        },
-        {
-          "match": "((@)(?:[_$[:alpha:]][_$[:alnum:]]*))(?=\\s+)",
-          "captures": {
-            "1": {
-              "name": "storage.type.class.jsdoc"
-            },
-            "2": {
-              "name": "punctuation.definition.block.tag.jsdoc"
-            }
-          }
-        }
-      ]
-    },
-    "function_call": {
-      "match": "([_[:alpha:]][[:alnum:]_]*+)(?=\\()",
-      "captures": {
-        "1": {
-          "name": "entity.name.function.ahk2",
-          "patterns": [
-            {
-              "match": "(?<=\\.).+",
-              "name": "entity.name.function.method.ahk2"
-            },
-            {
-              "include": "#variables_language"
-            }
-          ]
-        }
-      }
-    },
-    "function_call_notparens": {
-      "patterns": [
-        {
-          "match": "(?<=^[ \t]*(\\{[ \t]*)?|::[ \t]*|(?i:(try|else|finally)[ \t]+))([[:alpha:]_][[:alnum:]_]*\\b(?<!^[ \t]*(?i:class)\\b))(?=$|[ \t]((?!([ \t]*[+\\-*/^&:.|]?=|<<=|>>=|\\?|\\{))|$))",
-          "name": "entity.name.function.ahk2",
-          "captures": {
-            "0": {
-              "patterns": [
-                {
-                  "include": "#function_defaultLibrary"
-                }
-              ]
-            }
-          }
-        },
-        {
-          "match": "(?<=(^[ \t]*(\\{[ \t]*)?|::[ \t]*|(?i:(try|else|finally)[ \t]+))([[:alpha:]_][[:alnum:]_]*\\.)+)([[:alpha:]_][[:alnum:]_]*\\b)(?=$|[ \t]((?!([ \t]*[+\\-*/^&:.|]?=|<<=|>>=|\\?|\\{))|$))",
-          "name": "entity.name.function.method.ahk2"
-        }
-      ]
-    },
-    "function_defaultLibrary": {
-      "patterns": [
-        {
-          "match": "(?<!\\.)\\b(?i:Abs|ACos|ASin|ATan|BlockInput|CallbackCreate|CallbackFree|CaretGetPos|Ceil|Chr|Click|ClipWait|ComCall|ComObjActive|ComObjConnect|ComObjFlags|ComObjFromPtr|ComObjGet|ComObjQuery|ComObjType|ComObjValue|ControlAddItem|ControlChooseIndex|ControlChooseString|ControlClick|ControlDeleteItem|ControlFindItem|ControlFocus|ControlGetChecked|ControlGetChoice|ControlGetClassNN|ControlGetEnabled|ControlGetExStyle|ControlGetFocus|ControlGetHwnd|ControlGetIndex|ControlGetItems|ControlGetPos|ControlGetStyle|ControlGetText|ControlGetVisible|ControlHide|ControlHideDropDown|ControlMove|ControlSend|ControlSendText|ControlSetChecked|ControlSetEnabled|ControlSetExStyle|ControlSetStyle|ControlSetText|ControlShow|ControlShowDropDown|CoordMode|Cos|Critical|DateAdd|DateDiff|DetectHiddenText|DetectHiddenWindows|DirCopy|DirCreate|DirDelete|DirExist|DirMove|DirSelect|DllCall|Download|DriveEject|DriveGetCapacity|DriveGetFilesystem|DriveGetLabel|DriveGetList|DriveGetSerial|DriveGetSpaceFree|DriveGetStatus|DriveGetStatusCD|DriveGetType|DriveLock|DriveRetract|DriveSetLabel|DriveUnlock|Edit|EditGetCurrentCol|EditGetCurrentLine|EditGetLine|EditGetLineCount|EditGetSelectedText|EditPaste|EnvGet|EnvSet|Exit|ExitApp|Exp|FileAppend|FileCopy|FileCreateShortcut|FileDelete|FileEncoding|FileExist|FileGetAttrib|FileGetShortcut|FileGetSize|FileGetTime|FileGetVersion|FileInstall|FileMove|FileOpen|FileRead|FileRecycle|FileRecycleEmpty|FileSelect|FileSetAttrib|FileSetTime|Floor|Format|FormatTime|GetKeyName|GetKeySC|GetKeyState|GetKeyVK|GetMethod|GroupActivate|GroupAdd|GroupClose|GroupDeactivate|GuiCtrlFromHwnd|GuiFromHwnd|HasBase|HasMethod|HasProp|HotIf|HotIfWinActive|HotIfWinExist|HotIfWinNotActive|HotIfWinNotExist|Hotkey|Hotstring|IL_Add|IL_Create|IL_Destroy|ImageSearch|IniDelete|IniRead|IniWrite|InputBox|InstallKeybdHook|InstallMouseHook|InStr|IsAlnum|IsAlpha|IsDigit|IsFloat|IsInteger|IsLabel|IsLower|IsNumber|IsObject|IsSetRef|IsSpace|IsTime|IsUpper|IsXDigit|KeyHistory|KeyWait|ListHotkeys|ListLines|ListVars|ListViewGetContent|Ln|LoadPicture|Log|LTrim|Max|MenuFromHandle|MenuSelect|Min|Mod|MonitorGet|MonitorGetCount|MonitorGetName|MonitorGetPrimary|MonitorGetWorkArea|MouseClick|MouseClickDrag|MouseGetPos|MouseMove|MsgBox|NumGet|NumPut|ObjAddRef|ObjBindMethod|ObjFromPtr|ObjFromPtrAddRef|ObjGetBase|ObjGetCapacity|ObjHasOwnProp|ObjOwnPropCount|ObjOwnProps|ObjPtr|ObjPtrAddRef|ObjRelease|ObjSetBase|ObjSetCapacity|OnClipboardChange|OnError|OnExit|OnMessage|Ord|OutputDebug|Pause|Persistent|PixelGetColor|PixelSearch|PostMessage|ProcessClose|ProcessExist|ProcessSetPriority|ProcessWait|ProcessWaitClose|Random|RegDelete|RegDeleteKey|RegExMatch|RegExReplace|RegRead|RegWrite|Reload|Round|RTrim|Run|RunAs|RunWait|Send|SendEvent|SendInput|SendLevel|SendMessage|SendMode|SendPlay|SendText|SetCapslockState|SetControlDelay|SetDefaultMouseSpeed|SetKeyDelay|SetMouseDelay|SetNumlockState|SetRegView|SetScrollLockState|SetStoreCapsLockMode|SetTimer|SetTitleMatchMode|SetWinDelay|SetWorkingDir|Shutdown|Sin|Sleep|Sort|SoundBeep|SoundGetInterface|SoundGetMute|SoundGetName|SoundGetVolume|SoundPlay|SoundSetMute|SoundSetVolume|SplitPath|Sqrt|StatusBarGetText|StatusBarWait|StrCompare|StrGet|StrLen|StrLower|StrPtr|StrPut|StrReplace|StrSplit|StrTitle|StrUpper|SubStr|Suspend|SysGet|SysGetIPAddresses|Tan|Thread|ToolTip|TraySetIcon|TrayTip|Trim|Type|VarSetStrCapacity|VerCompare|WinActivate|WinActivateBottom|WinActive|WinClose|WinExist|WinGetClass|WinGetClientPos|WinGetControls|WinGetControlsHwnd|WinGetCount|WinGetExStyle|WinGetID|WinGetIDLast|WinGetList|WinGetMinMax|WinGetPID|WinGetPos|WinGetProcessName|WinGetProcessPath|WinGetStyle|WinGetText|WinGetTitle|WinGetTransColor|WinGetTransparent|WinHide|WinKill|WinMaximize|WinMinimize|WinMinimizeAll|WinMinimizeAllUndo|WinMove|WinMoveBottom|WinMoveTop|WinRedraw|WinRestore|WinSetAlwaysOnTop|WinSetEnabled|WinSetExStyle|WinSetRegion|WinSetStyle|WinSetTitle|WinSetTransColor|WinSetTransparent|WinShow|WinWait|WinWaitActive|WinWaitClose|WinWaitNotActive)\\b",
-          "name": "support.function.ahk2"
-        }
-      ]
-    },
-    "hotkey_hotstring": {
-      "patterns": [
-        {
-          "begin": "^[ \t]*((#)(?i:hotstring))[ \t]+((?!(?i:nomouse|endchars))[^;]+(?<=[xX]([^0].*)?)(?=[ \t]|$))",
-          "beginCaptures": {
-            "1": {
-              "name": "keyword.control.directive.ahk2"
-            },
-            "2": {
-              "name": "punctuation.definition.directive.ahk2"
-            },
-            "3": {
-              "name": "string.literal.ahk2"
-            }
-          },
-          "patterns": [
-            {
-              "begin": "^[ \t]*(:)(([^xX:]*[xX]0[^xX:]*))(:)((`.|[^`])*?)(::)(?![ \t]*\\{[ \t]*([ \t];.*)?$)(.*?)([ \t];.*)?$",
-              "beginCaptures": {
-                "1": {
-                  "name": "punctuation.definition.colon"
-                },
-                "2": {
-                  "patterns": [
-                    {
-                      "match": "(?i:(s[ipe]|[*?borstz]0?|c[01]?|k-1|[kp]\\d+|x0))",
-                      "name": "string.options.ahk2 markup.italic"
-                    },
-                    {
-                      "match": "[^ \t]",
-                      "name": "invalid.options.ahk2 markup.strikethrough"
-                    }
-                  ]
-                },
-                "4": {
-                  "name": "punctuation.definition.colon"
-                },
-                "5": {
-                  "name": "keyword.keys.ahk2 markup.underline"
-                },
-                "7": {
-                  "name": "punctuation.definition.colon"
-                },
-                "9": {
-                  "name": "string.literal.ahk2"
-                },
-                "10": {
-                  "name": "comment.line.ahk2"
-                }
-              },
-              "name": "hotstring.ahk2",
-              "end": "(?=(^[ \t]*([^ \t\r\n;/(]|\/(?!\\*)|\\((?!(((?i:join)[^ \t]*|[^ \t();]+)(?=[ \t]|$)|[ \t]+)*((?<=[ \t]);.*)?$))))",
-              "patterns": [
-                {
-                  "include": "#comments"
-                },
-                {
-                  "include": "#continuation_string"
-                },
-                {
-                  "match": "(?<=^[ \t]*\\)).+$",
-                  "name": "string.literal.ahk2"
-                }
-              ]
-            },
-            {
-              "include": "#hotstring_execute"
-            },
-            {
-              "include": "$base"
-            }
-          ]
-        },
-        {
-          "begin": "^[ \t]*((#)(?i:hotstring))[ \t]+((?!(?i:nomouse|endchars))[^;]*(?<=#[^xX]+([xX]0)?[^xX]*))",
-          "beginCaptures": {
-            "1": {
-              "name": "keyword.control.directive.ahk2"
-            },
-            "2": {
-              "name": "punctuation.definition.directive.ahk2"
-            },
-            "3": {
-              "name": "string.literal.ahk2"
-            }
-          },
-          "patterns": [
-            {
-              "include": "$base"
-            }
-          ]
-        },
-        {
-          "begin": "^[ \t]*(:)(([^xX:]|[xX]0)*)(:)((`.|[^`])*?)(::)(?![ \t]*\\{[ \t]*([ \t];.*)?$)(.*?)([ \t];.*)?$",
-          "beginCaptures": {
-            "1": {
-              "name": "punctuation.definition.colon"
-            },
-            "2": {
-              "patterns": [
-                {
-                  "match": "(?i:(s[ipe]|[*?borstz]0?|c[01]?|k-1|[kp]\\d+|x0))",
-                  "name": "string.options.ahk2 markup.italic"
-                },
-                {
-                  "match": "[^ \t]",
-                  "name": "invalid.options.ahk2 markup.strikethrough"
-                }
-              ]
-            },
-            "4": {
-              "name": "punctuation.definition.colon"
-            },
-            "5": {
-              "name": "keyword.keys.ahk2 markup.underline"
-            },
-            "7": {
-              "name": "punctuation.definition.colon"
-            },
-            "9": {
-              "name": "string.literal.ahk2"
-            },
-            "10": {
-              "name": "comment.line.ahk2"
-            }
-          },
-          "name": "hotstring.ahk2",
-          "end": "(?=(^[ \t]*([^ \t\r\n;/(]|\/(?!\\*)|\\((?!(((?i:join)[^ \t]*|[^ \t();]+)(?=[ \t]|$)|[ \t]+)*((?<=[ \t]);.*)?$))))",
-          "patterns": [
-            {
-              "include": "#comments"
-            },
-            {
-              "include": "#continuation_string"
-            },
-            {
-              "match": "(?<=^[ \t]*\\)).+$",
-              "name": "string.literal.ahk2"
-            }
-          ]
-        },
-        {
-          "include": "#hotstring_execute"
-        },
-        {
-          "begin": "^[ \t]*(?i:((([<>$~*!+#^]*?)(`;|(?<=[^ \t]);|[\\x21-\\x3A\\x3C-\\x7E]|[^\\x00-\\x2f\\x3a-\\x40\\x5b-\\x5e\\x60\\x7b-\\x7f]+))|~?(`;|(?<=[^ \t]);|[\\x21-\\x3A\\x3C-\\x7E]|[^\\x00-\\x2f\\x3a-\\x40\\x5b-\\x5e\\x60\\x7b-\\x7f]+)[ \t]+&[ \t]+~?(`;|(?<=[^ \t]);|[\\x21-\\x3A\\x3C-\\x7E]|[^\\x00-\\x2f\\x3a-\\x40\\x5b-\\x5e\\x60\\x7b-\\x7f]+))([ \t]+up)?)(::)",
-          "beginCaptures": {
-            "1": {
-              "name": "hotkey.ahk2",
-              "patterns": [
-                {
-                  "match": "(?<=[ \t])&(?=[ \t]+[^ \t]+(?i:[ \t]+up)?$)",
-                  "name": "keyword.operator.ahk2"
-                },
-                {
-                  "match": "(?<=(&[ \t]+|^[ \t]*))([<>$~*!+#^]*?)(?i:shift|lshift|rshift|alt|lalt|ralt|control|lcontrol|rcontrol|ctrl|lctrl|rctrl|lwin|rwin|appskey|lbutton|rbutton|mbutton|wheeldown|wheelup|wheelleft|wheelright|xbutton[12]|(0*[2-9]|0*1[0-6]?)?joy0*([1-9]|[12]\\d|3[012])|space|tab|enter|escape|esc|backspace|bs|delete|del|insert|ins|pgdn|pgup|home|end|up|down|left|right|printscreen|ctrlbreak|pause|help|sleep|scrolllock|capslock|numlock|numpad0|numpad1|numpad2|numpad3|numpad4|numpad5|numpad6|numpad7|numpad8|numpad9|numpadmult|numpadadd|numpadsub|numpaddiv|numpaddot|numpaddel|numpadins|numpadclear|numpadleft|numpadright|numpaddown|numpadup|numpadhome|numpadend|numpadpgdn|numpadpgup|numpadenter|f1|f2|f3|f4|f5|f6|f7|f8|f9|f10|f11|f12|f13|f14|f15|f16|f17|f18|f19|f20|f21|f22|f23|f24|browser_back|browser_forward|browser_refresh|browser_stop|browser_search|browser_favorites|browser_home|volume_mute|volume_down|volume_up|media_next|media_prev|media_stop|media_play_pause|launch_mail|launch_media|launch_app1|launch_app2|vk[a-f\\d]{1,2}(sc[a-f\\d]+)?|sc[a-f\\d]+|`[;{]|[\\x21-\\x3A\\x3C-\\x7E]|(?<=[^ \t]);)(?=([ \t]|$))",
-                  "name": "keyword.keys.ahk2"
-                }
-              ]
-            },
-            "7": {
-              "name": "keyword.keys.up.ahk2"
-            },
-            "8": {
-              "name": "punctuation.definition.colon"
-            }
-          },
-          "end": "(?=\\n)",
-          "patterns": [
-            {
-              "match": "(?<=\\G[ \t]*)((?i:alttab|alttabandmenu|alttabmenu|alttabmenudismiss|shiftalttab)\\b|([<>]?[!+#^]){0,4}(`[{;]|(?<=\\G);|[^{;]|(?i:shift|lshift|rshift|alt|lalt|ralt|control|lcontrol|rcontrol|ctrl|lctrl|rctrl|lwin|rwin|appskey|lbutton|rbutton|mbutton|wheeldown|wheelup|wheelleft|wheelright|xbutton[12]|space|tab|enter|escape|esc|backspace|bs|delete|del|insert|ins|pgdn|pgup|home|end|up|down|left|right|printscreen|ctrlbreak|pause|help|sleep|scrolllock|capslock|numlock|numpad0|numpad1|numpad2|numpad3|numpad4|numpad5|numpad6|numpad7|numpad8|numpad9|numpadmult|numpadadd|numpadsub|numpaddiv|numpaddot|numpaddel|numpadins|numpadclear|numpadleft|numpadright|numpaddown|numpadup|numpadhome|numpadend|numpadpgdn|numpadpgup|numpadenter|f1|f2|f3|f4|f5|f6|f7|f8|f9|f10|f11|f12|f13|f14|f15|f16|f17|f18|f19|f20|f21|f22|f23|f24|browser_back|browser_forward|browser_refresh|browser_stop|browser_search|browser_favorites|browser_home|volume_mute|volume_down|volume_up|media_next|media_prev|media_stop|media_play_pause|launch_mail|launch_media|launch_app1|launch_app2|vk[a-f\\d]{1,2}(sc[a-f\\d]+)?|sc[a-f\\d]+))(?=([ \t]+;.*|[ \t]*)\\n))",
-              "name": "keyword.keys.ahk2"
-            },
-            {
-              "include": "$base"
-            }
-          ]
-        },
-        {
-          "match": "(?<=^[ \t]*\\{?[ \t]*)(\\w+)(:)(?=[ \t]*([ \t];.*)?$)",
-          "captures": {
-            "1": {
-              "name": "entity.name.label.ahk2"
-            },
-            "2": {
-              "name": "punctuation.definition.colon"
-            }
-          }
-        }
-      ]
-    },
-    "hotstring_execute": {
-      "match": "^[ \t]*(:)([^:]*)(:)((`.|[^`])*?)(::)",
-      "captures": {
-        "1": {
-          "name": "punctuation.definition.colon"
-        },
-        "2": {
-          "patterns": [
-            {
-              "match": "(?i:(s[ipe]|[*?borstz]0?|c[01]?|k-1|[kp]\\d+|x1?))",
-              "name": "string.options.ahk2 markup.italic"
-            },
-            {
-              "match": "[^ \t]",
-              "name": "invalid.options.ahk2 markup.strikethrough"
-            }
-          ]
-        },
-        "3": {
-          "name": "punctuation.definition.colon"
-        },
-        "4": {
-          "name": "keyword.keys.ahk2 markup.underline"
-        },
-        "6": {
-          "name": "punctuation.definition.colon"
-        }
-      },
-      "name": "hotstring.ahk2"
-    },
-    "inline-tags": {
-      "patterns": [
-        {
-          "name": "constant.other.description.jsdoc",
-          "match": "(\\[)[^\\]]+(\\])(?={@(?:link|linkcode|linkplain|tutorial))",
-          "captures": {
-            "1": {
-              "name": "punctuation.definition.bracket.square.begin.jsdoc"
-            },
-            "2": {
-              "name": "punctuation.definition.bracket.square.end.jsdoc"
-            }
-          }
-        },
-        {
-          "name": "entity.name.type.instance.jsdoc",
-          "begin": "({)((@)(?:link(?:code|plain)?|tutorial))\\s*",
-          "beginCaptures": {
-            "1": {
-              "name": "punctuation.definition.bracket.curly.begin.jsdoc"
-            },
-            "2": {
-              "name": "storage.type.class.jsdoc"
-            },
-            "3": {
-              "name": "punctuation.definition.inline.tag.jsdoc"
-            }
-          },
-          "end": "}|(?=\\*/)",
-          "endCaptures": {
-            "0": {
-              "name": "punctuation.definition.bracket.curly.end.jsdoc"
-            }
-          },
-          "patterns": [
-            {
-              "match": "\\G((?=https?://)(?:[^|}\\s*]|\\*[/])+)(\\|)?",
-              "captures": {
-                "1": {
-                  "name": "variable.other.link.underline.jsdoc"
-                },
-                "2": {
-                  "name": "punctuation.separator.pipe.jsdoc"
-                }
-              }
-            },
-            {
-              "match": "\\G((?:[^{}@\\s|*]|\\*[^/])+)(\\|)?",
-              "captures": {
-                "1": {
-                  "name": "variable.other.description.jsdoc"
-                },
-                "2": {
-                  "name": "punctuation.separator.pipe.jsdoc"
-                }
-              }
-            }
-          ]
-        }
-      ]
-    },
-    "brackets": {
-      "patterns": [
-        {
-          "match": "^\\s*\\*\\s+",
-          "name": "comment.block.ahk2"
-        },
-        {
-          "match": "(['\"])(`\\1|.(?<!\\1))*\\1",
-          "name": "string.quoted.ahk2"
-        },
-        {
-          "begin": "{",
-          "end": "}|(?=\\*/)",
-          "patterns": [
-            {
-              "include": "#brackets"
-            }
-          ]
-        },
-        {
-          "begin": "\\[",
-          "end": "\\]|(?=\\*/)",
-          "patterns": [
-            {
-              "include": "#brackets"
-            }
-          ]
-        }
-      ]
-    },
-    "jsdoctype": {
-      "patterns": [
-        {
-          "contentName": "meta.embedded.ahk2 entity.name.type.instance.jsdoc",
-          "begin": "\\G({)",
-          "beginCaptures": {
-            "0": {
-              "name": "entity.name.type.instance.jsdoc"
-            },
-            "1": {
-              "name": "punctuation.definition.bracket.curly.begin.jsdoc"
-            }
-          },
-          "end": "((}))\\s*|(?=\\*/)",
-          "endCaptures": {
-            "1": {
-              "name": "entity.name.type.instance.jsdoc"
-            },
-            "2": {
-              "name": "punctuation.definition.bracket.curly.end.jsdoc"
-            }
-          },
-          "patterns": [
-            {
-              "include": "#brackets"
-            }
-          ]
-        }
-      ]
-    },
-    "keylist": {
-      "match": "\\b(?i:shift|lshift|rshift|alt|lalt|ralt|control|lcontrol|rcontrol|ctrl|lctrl|rctrl|lwin|rwin|appskey|lbutton|rbutton|mbutton|wheeldown|wheelup|wheelleft|wheelright|xbutton[12]|(0*[2-9]|0*1[0-6]?)?joy0*([1-9]|[12]\\d|3[012])|space|tab|enter|escape|esc|backspace|bs|delete|del|insert|ins|pgdn|pgup|home|end|up|down|left|right|printscreen|ctrlbreak|pause|help|sleep|scrolllock|capslock|numlock|numpad0|numpad1|numpad2|numpad3|numpad4|numpad5|numpad6|numpad7|numpad8|numpad9|numpadmult|numpadadd|numpadsub|numpaddiv|numpaddot|numpaddel|numpadins|numpadclear|numpadleft|numpadright|numpaddown|numpadup|numpadhome|numpadend|numpadpgdn|numpadpgup|numpadenter|f1|f2|f3|f4|f5|f6|f7|f8|f9|f10|f11|f12|f13|f14|f15|f16|f17|f18|f19|f20|f21|f22|f23|f24|browser_back|browser_forward|browser_refresh|browser_stop|browser_search|browser_favorites|browser_home|volume_mute|volume_down|volume_up|media_next|media_prev|media_stop|media_play_pause|launch_mail|launch_media|launch_app1|launch_app2|vk[a-f\\d]{1,2}(sc[a-f\\d]+)?|sc[a-f\\d]+))\\b",
-      "name": "keyword.keys.ahk2"
-    },
-    "line_continue": {
-      "begin": "([*/<>?:=.&|^]+|[~+\\-]=?|!==?|,|\\b(?i:(and|contain|not|in|is|or)))[ \t]*([ \t];.*)?\\n",
-      "beginCaptures": {
-        "1": {
-          "patterns": [
-            {
-              "include": "#operators"
-            },
-            {
-              "match": ",",
-              "name": "punctuation.separator.comma.ahk2"
-            },
-            {
-              "match": "=>",
-              "name": "storage.type.function.arrow.ahk2"
-            }
-          ]
-        },
-        "3": {
-          "name": "comment.line.ahk2"
-        }
-      },
-      "end": "(?!([*/<>?:=.]+|[+\\-]=?|!==?|,|\\b(?i:(and|contain|not|in|is|or))))[ \t]*([ \t];.*)?(?=\\n)|(?<=^[ \t]*(?i:class|static|if|try|loop|while)[ \t]+\\w+)",
-      "endCaptures": {
-        "3": {
-          "name": "comment.line.ahk2"
-        }
-      },
-      "patterns": [
-        {
-          "match": "(?<=^[ \t]*)\\w+(?=(\\n|[ \t]))",
-          "captures": {
-            "0": {
-              "patterns": [
-                {
-                  "include": "#variables"
-                }
-              ]
-            }
-          }
-        },
-        {
-          "include": "#line_continue"
-        },
-        {
-          "include": "$base"
-        }
-      ]
-    },
-    "numbers": {
-      "match": "(?<!\\w\\.?)\\.?\\d(?:(?:[\\w\\.])|(?<=[eE])[+-])*",
-      "captures": {
-        "0": {
-          "patterns": [
-            {
-              "begin": "(?=.)",
-              "end": "$",
-              "patterns": [
-                {
-                  "match": "((0[xX][\\da-fA-F]+)|((\\d+(\\.\\d*)?|\\.\\d+)([eE][+\\-]?\\d+)?))$",
-                  "name": "constant.numeric.ahk2"
-                },
-                {
-                  "match": "(?:(?:[\\w\\.])|(?<=[eE])[+-])+",
-                  "name": "invalid.illegal.constant.numeric"
-                }
-              ]
-            }
-          ]
-        }
-      }
-    },
-    "object_property": {
-      "patterns": [
-        {
-          "match": "(?<=[,{][ \t]*)(\\w+)[ \t]*(:(?!=))",
-          "captures": {
-            "1": {
-              "name": "variable.other.property.ahk2"
-            },
-            "2": {
-              "name": "punctuation.separator.key-value.ahk2"
-            }
-          },
-          "name": "meta.objectliteral.ahk2"
-        }
-      ]
-    },
-    "operators": {
-      "patterns": [
-        {
-          "match": "(?<!\\.)\\b(?i:and|or|not|in|is|contains)\\b(?![ \t]*:)",
-          "name": "keyword.operator.expression.ahk2"
-        },
-        {
-          "match": "--",
-          "name": "keyword.operator.decrement.ahk2"
-        },
-        {
-          "match": "\\+\\+",
-          "name": "keyword.operator.increment.ahk2"
-        },
-        {
-          "match": "=>",
-          "name": "storage.type.function.arrow.ahk2"
-        },
-        {
-          "match": "\\.=|\\+=|-=|\\*=|/?/=",
-          "name": "keyword.operator.assignment.compound.ahk2"
-        },
-        {
-          "match": "&=|\\^=|<<=|>>>=|>>=|\\|=",
-          "name": "keyword.operator.assignment.compound.bitwise.ahk2"
-        },
-        {
-          "match": "<<|>>>|>>",
-          "name": "keyword.operator.bitwise.shift.ahk2"
-        },
-        {
-          "match": "!=|<=|>=|=?=|<|>",
-          "name": "keyword.operator.comparison.ahk2"
-        },
-        {
-          "match": "~=",
-          "name": "keyword.operator.regexp.ahk2"
-        },
-        {
-          "match": "\\?\\?|&&|!|\\|\\|",
-          "name": "keyword.operator.logical.ahk2"
-        },
-        {
-          "match": "&|\\||\\^|~",
-          "name": "keyword.operator.ahk2"
-        },
-        {
-          "match": ":=",
-          "name": "keyword.operator.assignment.ahk2"
-        },
-        {
-          "match": "\\.(?=\\w)",
-          "name": "punctuation.accessor.ahk2"
-        },
-        {
-          "match": "\\*|/|-|\\+|\\.",
-          "name": "keyword.operator.ahk2"
-        },
-        {
-          "match": "%",
-          "name": "punctuation.parens.percent.ahk2"
-        },
-        {
-          "match": "\\[",
-          "name": "punctuation.square.begin.ahk2"
-        },
-        {
-          "match": "\\]",
-          "name": "punctuation.square.end.ahk2"
-        },
-        {
-          "match": "\\?(?=[ \t]*[,)\\]}])",
-          "name": "keyword.operator.optional.ahk2"
-        },
-        {
-          "match": "\\?|:(?!\\:)",
-          "name": "keyword.operator.ternary.ahk2"
-        },
-        {
-          "match": ",",
-          "name": "punctuation.separator.comma.ahk2"
-        }
-      ]
-    },
-    "parens": {
-      "name": "meta.parens.ahk2",
-      "begin": "\\(",
-      "beginCaptures": {
-        "0": {
-          "name": "punctuation.section.parens.begin.bracket.round.ahk2"
-        }
-      },
-      "end": "\\)",
-      "endCaptures": {
-        "0": {
-          "name": "punctuation.section.parens.end.bracket.round.ahk2"
-        }
-      },
-      "patterns": [
-        {
-          "include": "$base"
-        }
-      ]
-    },
-    "property": {
-      "patterns": [
-        {
-          "name": "variable.other.property.ahk2",
-          "match": "\\b(?<=\\.)[_[:alnum:]]+\\b"
-        }
-      ]
-    },
-    "pre_definition": {
-      "patterns": [
-        {
-          "begin": "^[ \t]*((#)(?i:dllload|hotstring|include(again)?|mapcasesense|requires|errorstdout|definedefault(array|map|object)value|windowclass(gui|main)|singleinstance|targetcontrolerror|targetwindowerror))\\b",
-          "beginCaptures": {
-            "1": {
-              "name": "keyword.control.directive.ahk2"
-            },
-            "2": {
-              "name": "punctuation.definition.directive.ahk2"
-            }
-          },
-          "end": "\\n",
-          "name": "meta.preprocessor.ahk2",
-          "patterns": [
-            {
-              "match": "[^ \t;].*?(?=([ \t]+;|[ \t]*\\n))",
-              "name": "string.literal.ahk2"
-            },
-            {
-              "match": "(?<=[ \t]);.*",
-              "name": "comment.line.ahk2"
-            }
-          ]
-        },
-        {
-          "begin": "^[ \t]*((#)(?i:warn))\\b",
-          "beginCaptures": {
-            "1": {
-              "name": "keyword.control.directive.ahk2"
-            },
-            "2": {
-              "name": "punctuation.definition.directive.ahk2"
-            }
-          },
-          "end": "\\n",
-          "name": "meta.preprocessor.ahk2",
-          "patterns": [
-            {
-              "match": ",",
-              "name": "punctuation.separator.comma.ahk2"
-            },
-            {
-              "match": "\\w+",
-              "name": "string.literal.ahk2"
-            },
-            {
-              "match": "(?<=[ \t]);.*",
-              "name": "comment.line.ahk2"
-            }
-          ]
-        },
-        {
-          "match": "^[ \t]*((#)(?i:clipboardtimeout|criticalobject(sleeptime|timeout)|hotif|hotiftimeout|inputlevel|initexec|maxthreads|maxthreadsbuffer|maxthreadsperhotkey|notrayicon|suspendexempt|usehook|usestdlib|warn|warncontinuableexception|winactivateforce))\\b",
-          "captures": {
-            "1": {
-              "name": "keyword.control.directive.ahk2"
-            },
-            "2": {
-              "name": "punctuation.definition.directive.ahk2"
-            }
-          }
-        },
-        {
-          "begin": "^[ \t]*((#)(?i:dllimport))([ \t]+(\\w+)[ \t]*(,?))?",
-          "beginCaptures": {
-            "1": {
-              "name": "keyword.control.directive.ahk2"
-            },
-            "2": {
-              "name": "punctuation.definition.directive.ahk2"
-            },
-            "4": {
-              "name": "entity.name.function.ahk2"
-            },
-            "5": {
-              "name": "punctuation.separator.comma.ahk2"
-            }
-          },
-          "end": "\\n",
-          "name": "meta.preprocessor.ahk2",
-          "patterns": [
-            {
-              "match": ",",
-              "name": "punctuation.separator.comma.ahk2"
-            },
-            {
-              "match": "[^,\\n\\r]+",
-              "name": "string.literal.ahk2"
-            }
-          ]
-        }
-      ]
-    },
-    "reserved": {
-      "patterns": [
-        {
-          "match": "(?<!\\.)((?i:break|continue|goto))[ \t]+([^ \t;][^ \t]*)",
-          "captures": {
-            "1": {
-              "name": "keyword.control.ahk2"
-            },
-            "2": {
-              "name": "entity.name.label.ahk2"
-            }
-          }
-        },
-        {
-          "match": "(?<!\\.)((?i:catch))([ \t]+\\(?[ \t]*([\\w.]+([ \t]*,[ \t]*[\\w.]+)*)?([ \t]+((?i:as))[ \t]+(\\w+))?)?[ \t]*\\)?",
-          "captures": {
-            "1": {
-              "name": "keyword.control.ahk2"
-            },
-            "3": {
-              "patterns": [
-                {
-                  "match": "\\b(?i:as)\\b",
-                  "name": "keyword.control.ahk2"
-                },
-                {
-                  "include": "#default_classes"
-                },
-                {
-                  "match": ",",
-                  "name": "punctuation.separator.comma.ahk2"
-                },
-                {
-                  "match": "(?<!\\.)\\b\\w+\\b",
-                  "name": "entity.name.type.class.ahk2"
-                }
-              ]
-            },
-            "6": {
-              "name": "keyword.control.ahk2"
-            },
-            "7": {
-              "name": "variable.other.ahk2"
-            }
-          }
-        },
-        {
-          "match": "(?<!\\.)\\b(?i:break|continue|until|else|for|goto|if|throw|try|finally|return|while)\\b(?![ \t]*:)",
-          "name": "keyword.control.ahk2"
-        },
-        {
-          "match": "(?<!\\.)\\b(?i:loop)([ \t]+(?i:files|parse|read|reg))?\\b",
-          "name": "keyword.control.ahk2"
-        },
-        {
-          "match": "(?<!\\.)\\b(?i:global|local|static)\\b",
-          "name": "storage.modifier.ahk2"
-        },
-        {
-          "match": "(?<!\\.)\\b(?i:isset)\\b",
-          "name": "keyword.operator.wordlike.ahk2"
-        },
-        {
-          "match": "(?<=^[ \t]*)(?i:macro)(?=[ \t]+\\w+\\()",
-          "name": "storage.modifier.ahk2"
-        }
-      ]
-    },
-    "string_escaped_char": {
-      "patterns": [
-        {
-          "match": "(?i)`[abefnprstv'\"`]",
-          "name": "constant.character.escape.ahk2"
-        },
-        {
-          "match": "(?<=^[ \t]*)`\\)",
-          "name": "constant.character.escape.ahk2"
-        },
-        {
-          "match": "`.",
-          "name": "invalid.illegal.unknown-escape.ahk2"
-        }
-      ]
-    },
-    "strings": {
-      "patterns": [
-        {
-          "begin": "(['\"])",
-          "beginCaptures": {
-            "1": {
-              "name": "punctuation.definition.string.begin.ahk2"
-            }
-          },
-          "end": "(\\1)|(?=(^[ \t]*([^ \t\r\n;/(]|\/(?!\\*)|\\((?!(((?i:join)[^ \t]*|[^ \t();]+)(?=[ \t]|$)|[ \t]+)*((?<=[ \t]);.*)?$))))",
-          "endCaptures": {
-            "1": {
-              "name": "punctuation.definition.string.end.ahk2"
-            }
-          },
-          "name": "string.quoted.ahk2",
-          "patterns": [
-            {
-              "include": "#string_escaped_char"
-            },
-            {
-              "include": "#comments"
-            },
-            {
-              "include": "#continuation_string"
-            }
-          ]
-        }
-      ]
-    },
-    "continuation_string": {
-      "patterns": [
-        {
-          "begin": "(?<=^[ \t]*)(\\()((((?i:join)[^ \t]*|[^ \t();]+)(?=[ \t]|$)|[ \t]+)*)(?<=([ \t]|^[ \t]*\\()(?i:c(om(ments?)?)?)([ \t].*|$))((?<=[ \t]);.*)?$",
-          "beginCaptures": {
-            "1": {
-              "name": "punctuation.section.parens.begin.bracket.round.ahk2"
-            },
-            "2": {
-              "patterns": [
-                {
-                  "match": "(?<=[ \t]|^[ \t]*\\()(?i:c(om(ments?)?)?|[lr]trim0?|`|join(`s|[^ \t]){0,15})(?=[ \t]|$)",
-                  "name": "string.options.ahk2 markup.italic"
-                },
-                {
-                  "match": "[^ \t]+",
-                  "name": "invalid.options.ahk2 markup.strikethrough"
-                }
-              ]
-            },
-            "5": {
-              "name": "comment.line.ahk2"
-            }
-          },
-          "end": "(?<=^[ \t]*)(\\))",
-          "endCaptures": {
-            "1": {
-              "name": "punctuation.section.parens.end.bracket.round.ahk2"
-            }
-          },
-          "name": "string.continuation.with.comment",
-          "patterns": [
-            {
-              "match": "(?<=(^|[ \t]))(;.*)",
-              "name": "comment.line.ahk2"
-            },
-            {
-              "match": "(?<=^[ \t]*)`\\)",
-              "name": "constant.character.escape.ahk2"
-            },
-            {
-              "include": "#string_escaped_char"
-            }
-          ]
-        },
-        {
-          "begin": "(?<=^[ \t]*)(\\()((((?i:join)[^ \t]*|[^ \t();]+)(?=[ \t]|$)|[ \t]+)*)((?<=[ \t]);.*)?$",
-          "beginCaptures": {
-            "1": {
-              "name": "punctuation.section.parens.begin.bracket.round.ahk2"
-            },
-            "2": {
-              "patterns": [
-                {
-                  "match": "(?<=[ \t]|^[ \t]*\\()(?i:[lr]trim0?|`|join(`s|[^ \t]){0,15})(?=[ \t]|$)",
-                  "name": "string.options.ahk2 markup.italic"
-                },
-                {
-                  "match": "[^ \t]+",
-                  "name": "invalid.options.ahk2 markup.strikethrough"
-                }
-              ]
-            },
-            "5": {
-              "name": "comment.line.ahk2"
-            }
-          },
-          "end": "(?<=^[ \t]*)(\\))",
-          "endCaptures": {
-            "1": {
-              "name": "punctuation.section.parens.end.bracket.round.ahk2"
-            }
-          },
-          "name": "string.continuation",
-          "patterns": [
-            {
-              "match": "(?<=^[ \t]*)`\\)",
-              "name": "constant.character.escape.ahk2"
-            },
-            {
-              "include": "#string_escaped_char"
-            }
-          ]
-        }
-      ]
-    },
-    "switch_conditional_parentheses": {
-      "name": "meta.conditional.switch.ahk2",
-      "begin": "((?>(?:(?:(?>(?<![ \t])[ \t]+)|(\\/\\*)((?>(?:[^\\*]|(?>\\*+)[^\\/])*)((?>\\*+)\\/)))+|(?:(?:(?:(?:\\b|(?<=\\W))|(?=\\W))|\\A)|\\Z))))(\\()",
-      "beginCaptures": {
-        "1": {
-          "patterns": [
-            {
-              "include": "#compiler_directive"
-            },
-            {
-              "include": "#comments"
-            }
-          ]
-        },
-        "2": {
-          "name": "comment.block.ahk2 punctuation.definition.comment.begin.ahk2"
-        },
-        "3": {
-          "name": "comment.block.ahk2"
-        },
-        "4": {
-          "patterns": [
-            {
-              "match": "\\*\\/",
-              "name": "comment.block.ahk2 punctuation.definition.comment.end.ahk2"
-            },
-            {
-              "match": "\\*",
-              "name": "comment.block.ahk2"
-            }
-          ]
-        },
-        "5": {
-          "name": "punctuation.section.parens.begin.bracket.round.conditional.switch.ahk2"
-        }
-      },
-      "end": "(\\))",
-      "endCaptures": {
-        "1": {
-          "name": "punctuation.section.parens.end.bracket.round.conditional.switch.ahk2"
-        }
-      },
-      "patterns": [
-        {
-          "include": "#conditional_context"
-        }
-      ]
-    },
-    "switch_statement": {
-      "name": "meta.block.switch.ahk2",
-      "begin": "(((?>(?:(?:(?>(?<![ \t])[ \t]+)|(\\/\\*)((?>(?:[^\\*]|(?>\\*+)[^\\/])*)((?>\\*+)\\/)))+|(?:(?:(?:(?:\\b|(?<=\\W))|(?=\\W))|\\A)|\\Z))))((?<!\\w)(?i:switch)(?!\\w)))",
-      "beginCaptures": {
-        "1": {
-          "name": "meta.head.switch.ahk2"
-        },
-        "2": {
-          "patterns": [
-            {
-              "include": "#compiler_directive"
-            },
-            {
-              "include": "#comments"
-            }
-          ]
-        },
-        "3": {
-          "name": "comment.block.ahk2 punctuation.definition.comment.begin.ahk2"
-        },
-        "4": {
-          "name": "comment.block.ahk2"
-        },
-        "5": {
-          "patterns": [
-            {
-              "match": "\\*\\/",
-              "name": "comment.block.ahk2 punctuation.definition.comment.end.ahk2"
-            },
-            {
-              "match": "\\*",
-              "name": "comment.block.ahk2"
-            }
-          ]
-        },
-        "6": {
-          "name": "keyword.control.ahk2"
-        }
-      },
-      "end": "(?:(?<=\\})|(?=[>\\[\\]=]))",
-      "patterns": [
-        {
-          "name": "meta.head.switch.ahk2",
-          "begin": "\\G ?",
-          "end": "(?<!^[ \t]*)(\\{)(?=[ \t]*(;.*)?$)|(?<=^[ \t]*)(\\{)",
-          "endCaptures": {
-            "1": {
-              "name": "punctuation.section.block.begin.switch.ahk2"
-            },
-            "3": {
-              "name": "punctuation.section.block.begin.switch.ahk2"
-            }
-          },
-          "patterns": [
-            {
-              "include": "#switch_conditional_parentheses"
-            },
-            {
-              "include": "$self"
-            }
-          ]
-        },
-        {
-          "name": "meta.body.switch.ahk2",
-          "begin": "(?<=\\{)",
-          "end": "(\\})",
-          "endCaptures": {
-            "1": {
-              "name": "punctuation.section.block.end.switch.ahk2"
-            }
-          },
-          "patterns": [
-            {
-              "include": "#default_statement"
-            },
-            {
-              "include": "#case_statement"
-            },
-            {
-              "include": "$self"
-            },
-            {
-              "include": "#block_innards"
-            }
-          ]
-        },
-        {
-          "name": "meta.tail.switch.ahk2",
-          "begin": "(?<=\\})[ \t\\n]*",
-          "end": "[ \t\\n]*",
-          "patterns": [
-            {
-              "include": "$self"
-            }
-          ]
-        }
-      ]
-    },
-    "variables_language": {
-      "patterns": [
-        {
-          "match": "\\b(?i:true|false|unset)\\b",
-          "name": "constant.language.ahk2"
-        },
-        {
-          "match": "\\b(?i:this|super)\\b",
-          "name": "variable.language.this.ahk2"
-        },
-        {
-          "match": "\\b(?i:value)\\b",
-          "name": "variable.language.value.ahk2"
-        },
-        {
-          "match": "\\b(?i:thishotkey)\\b",
-          "name": "variable.language.thishotkey.ahk2"
-        },
-        {
-          "match": "\\b(?i:A_AhkPath|A_AhkVersion|A_AllowMainWindow|A_AppData|A_AppDataCommon|A_Args|A_Clipboard|A_ComputerName|A_ComSpec|A_ControlDelay|A_CoordModeCaret|A_CoordModeMenu|A_CoordModeMouse|A_CoordModePixel|A_CoordModeToolTip|A_Cursor|A_DD|A_DDD|A_DDDD|A_DefaultMouseSpeed|A_Desktop|A_DesktopCommon|A_DetectHiddenText|A_DetectHiddenWindows|A_EndChar|A_EventInfo|A_FileEncoding|A_HotkeyInterval|A_HotkeyModifierTimeout|A_Hour|A_IconFile|A_IconHidden|A_IconNumber|A_IconTip|A_Index|A_InitialWorkingDir|A_Is64bitOS|A_IsAdmin|A_IsCompiled|A_IsCritical|A_IsPaused|A_IsSuspended|A_KeyDelay|A_KeyDelayPlay|A_KeyDuration|A_KeyDurationPlay|A_Language|A_LastError|A_LineFile|A_LineNumber|A_ListLines|A_LoopField|A_LoopFileAttrib|A_LoopFileDir|A_LoopFileExt|A_LoopFileFullPath|A_LoopFileName|A_LoopFilePath|A_LoopFileShortName|A_LoopFileShortPath|A_LoopFileSize|A_LoopFileSizeKB|A_LoopFileSizeMB|A_LoopFileTimeAccessed|A_LoopFileTimeCreated|A_LoopFileTimeModified|A_LoopReadLine|A_LoopRegKey|A_LoopRegName|A_LoopRegTimeModified|A_LoopRegType|A_MaxHotkeysPerInterval|A_MDay|A_MenuMaskKey|A_Min|A_MM|A_MMM|A_MMMM|A_Mon|A_MouseDelay|A_MouseDelayPlay|A_MSec|A_MyDocuments|A_Now|A_NowUTC|A_OSVersion|A_PriorHotkey|A_PriorKey|A_ProgramFiles|A_Programs|A_ProgramsCommon|A_PtrSize|A_RegView|A_ScreenDPI|A_ScreenHeight|A_ScreenWidth|A_ScriptDir|A_ScriptFullPath|A_ScriptHwnd|A_ScriptName|A_Sec|A_SendLevel|A_SendMode|A_Space|A_StartMenu|A_StartMenuCommon|A_Startup|A_StartupCommon|A_StoreCapsLockMode|A_Tab|A_Temp|A_ThisFunc|A_ThisHotkey|A_TickCount|A_TimeIdle|A_TimeIdleKeyboard|A_TimeIdleMouse|A_TimeIdlePhysical|A_TimeSincePriorHotkey|A_TimeSinceThisHotkey|A_TitleMatchMode|A_TitleMatchModeSpeed|A_TrayMenu|A_UserName|A_WDay|A_WinDelay|A_WinDir|A_WorkingDir|A_YDay|A_Year|A_YWeek|A_YYYY)\\b",
-          "name": "variable.language.ahk2"
-        },
-        {
-          "match": "\\b(?i:A_PriorLine|A_WorkFileName)\\b",
-          "name": "variable.language.compiler.ahk2"
-        },
-        {
-          "match": "\\b(?i:A_AhkDir|A_DllDir|A_DllPath|A_GlobalStruct|A_IsDll|A_MainThreadID|A_MemoryModule|A_ModuleHandle|A_ScriptStruct|A_ThreadID|A_ZipCompressionLevel)\\b",
-          "name": "variable.language.ahkh.ahk2"
-        },
-        {
-          "include": "#default_classes"
-        },
-        {
-          "include": "#function_defaultLibrary"
-        }
-      ]
-    },
-    "variables": {
-      "name": "variable.other.ahk2",
-      "match": "\\b[_[:alpha:]][[:alnum:]_]*\\b",
-      "captures": {
-        "0": {
-          "patterns": [
-            {
-              "include": "#variables_language"
-            }
-          ]
-        }
-      }
-    }
-  }
-=======
 	"name": "autohotkey2",
 	"scopeName": "source.ahk2",
 	"patterns": [
@@ -4719,5 +2358,4 @@
 			}
 		}
 	}
->>>>>>> 4209bd6a
 }