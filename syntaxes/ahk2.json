{
	"//": ";* Copyright 2023-2024 [GroggyOtter](https://github.com/GroggyOtter/ahkv2_definition_rewrite/issues/8), used with permission",
	"version": 1.4,
	"directives": [
		{
			"body": "#ClipboardTimeout ${0:milliseconds}",
			"description": "Set time between retrying the clipboard in milliseconds. 0 = try once, -1 = try indefinitely, omit = default search restored.",
			"prefix": "#ClipboardTimeout"
		},
		{
			"body": "#DllLoad ",
			"description": "Load the DLL or EXE file before the script starts executing or omit to to reset default search strategy."
		},
		{
			"body": "#ErrorStdOut ${1|'CP0','UTF-8','UTF-8-RAW','UTF-16','UTF-16-RAW','CP###'|}",
			"description": "Syntax errors that prevent a script from launching as sent to standard error stream (stderr).",
			"prefix": "#ErrorStdOut"
		},
		{
			"body": "#HotIf ",
			"description": "Create context-sensitive hotkeys and hotstrings that are enabled when the criteria is true. Use #HotIf to reset criteria."
		},
		{
			"body": "#HotIf WinActive(${3:'Title' }${1|'ahk_exe ,'ahk_class ,'ahk_id ,'ahk_pid ,'ahk_group |}${2:identifier}')",
			"description": "Create context-sensitive hotkeys and hotstrings that work when the specified window is active. Use #HotIf to reset criteria.",
			"prefix": "#HotIfWinActive"
		},
		{
			"body": "#HotIf WinExist(${3:'Title' }${1|'ahk_exe ,'ahk_class ,'ahk_id ,'ahk_pid ,'ahk_group |}${2:}')",
			"description": "Create context-sensitive hotkeys and hotstrings that work when the specified window exists. Use #HotIf to reset criteria.",
			"prefix": "#HotIfWinExist"
		},
		{
			"body": "#HotIfTimeout ${0:milliseconds}",
			"description": "Max time spent evaluating #HotIf criteria. Default is 1000.",
			"prefix": "#HotIfTimeout"
		},
		{
			"body": "#Hotstring EndChars ${0:-()[]{\\}':;\"/\\,.?!`n`s`t}",
			"description": "Change the default options for hotstrings or their ending char.",
			"prefix": "#Hotstring EndChars"
		},
		{
			"body": "#Hotstring NoMouse",
			"description": "Prevents mouse clicks from resetting the hotstring recognizer.",
			"prefix": "#Hotstring NoMouse"
		},
		{
			"body": "#Hotstring ${0:NewOptions}",
			"description": "Change the default options for hotstrings or their ending char.",
			"prefix": "#Hotstring"
		},
		{
			"body": "#Include ${0:File_Dir_Or_<LibName>}",
			"description": "File contents are inserted here when script runs, but not if already included earlier.",
			"prefix": "#Include"
		},
		{
			"body": "#IncludeAgain ${0:File_Or_Dir}",
			"description": "File contents are inserted here when script runs, even if inserted before.",
			"prefix": "#IncludeAgain"
		},
		{
			"body": "#InputLevel ${0:0_to_100}",
			"description": "Set Input Level of any subsequently created hotkeys/hotstrings. Omit for 0.",
			"prefix": "#InputLevel"
		},
		{
			"body": "#MaxThreads ${0:1_to_255}",
			"description": "Set max number of simultaneous threads that can run. Default is 10.",
			"prefix": "#MaxThreads"
		},
		{
			"body": "#MaxThreadsBuffer ${1|true,false|}",
			"description": "Set if hotkeys are buffered or ignored when max threads reached. Default and omit value is 1.",
			"prefix": "#MaxThreadsBuffer"
		},
		{
			"body": "#MaxThreadsPerHotkey ${0:Between_1_and_255}",
			"description": "Set the maximum number of threads that can exist simultaneously for each hotkey or hotstring.",
			"prefix": "#MaxThreadsPerHotkey"
		},
		{
			"body": "#NoTrayIcon",
			"description": "Removes the script's tray icon."
		},
		{
			"body": "#Requires AutoHotkey${1| , >, >=, <, <=, =|}v2${2|.0,.1|}${3|.18,.17,.16,.15,.14,.13,.12,.11,.10,.9,.8,.7,.6,.5,.4,.3,.2,.1,.0|}${4|+,+ 32-bit,+ 64-bit|}",
			"description": "The required version of AutoHotkey for the script to run otherwise script s and quits.",
			"prefix": "#Requires"
		},
		{
			"body": "#SingleInstance ${1|Force,Ignore,Prompt,Off|}",
			"description": "Determine whether the script is allowed to run again when it is already running.",
			"prefix": "#SingleInstance"
		},
		{
			"body": "#SuspendExempt ${1|true,false|}",
			"description": "Sets if subsequent hotkeys and hotstrings are marked as exempt from Suspend().",
			"prefix": "#SuspendExempt"
		},
		{
			"body": "#UseHook ${1|true,false|}",
			"description": "Force the use of the hook with some/all hotkeys.",
			"prefix": "#UseHook"
		},
		{
			"body": "#Warn ${1|All,VarUnset,LocalSameAsGlobal,Unreachable|}, ${2|MsgBox,StdOut,OutputDebug,Off|}",
			"description": "Enable or disable warnings for certain criteria. Can catch multiple types of s.",
			"prefix": "#Warn"
		},
		{
			"body": "#WinActivateForce",
			"description": "Use forceful activation by default instead of gentle activation first."
		},
		{
			"body": ";@Ahk2Exe-${1|IgnoreBegin,IgnoreEnd|}",
			"description": "You can delete code fragments from compiled scripts by wrapping them in instructions.",
			"prefix": "@Ahk2Exe-Ignore"
		},
		{
			"body": "/*@Ahk2Exe-Keep",
			"description": "Marked code snippets are only executed in the compiled script.",
			"prefix": "@Ahk2Exe-Keep"
		},
		{
			"body": ";@Ahk2Exe-AddResource ${2:FileName}${1| , RT_BITMAP, RT_MENU, RT_DIALOG, RT_STRING, RT_ACCELERATORS, RT_RCDATA, RT_MESSAGETABLE, RT_GROUP_CURSOR, RT_GROUP_ICON, RT_HTML, RT_MANIFEST|}",
			"description": "Add resources to the compiled executable file.",
			"prefix": "@Ahk2Exe-AddResource"
		},
		{
			"body": ";@Ahk2Exe-Base ${0:[Path\\]Name [, [Exe_path\\][Name], Codepage]}",
			"description": "Specify the binary version of AutoHotkey to be included in the generated .exe file.",
			"prefix": "@Ahk2Exe-Base"
		},
		{
			"body": ";@Ahk2Exe-ConsoleApp",
			"description": "Change the executable subsystem to console mode.",
			"prefix": "@Ahk2Exe-ConsoleApp"
		},
		{
			"body": ";@Ahk2Exe-Cont ${0:Text}",
			"description": "Specify a continuation line for the previous instruction. This allows a long line of instructions to be formatted for easy reading in the source code.",
			"prefix": "@Ahk2Exe-Cont"
		},
		{
			"body": ";@Ahk2Exe-Debug ${0:Text}",
			"description": "Display msgbox with supporting text for debugging.",
			"prefix": "@Ahk2Exe-Debug"
		},
		{
			"body": ";@Ahk2Exe-ExeName ${0:[Path\\]Name}",
			"description": "Specify the location and name of the generated .exe file.",
			"prefix": "@Ahk2Exe-ExeName"
		},
		{
			"body": ";@Ahk2Exe-Let ${0:Name = Value [, NameN = ValueN]}",
			"description": "Create (or modify) one or more user variables, these variables can be accessed through %U_Name%, similar to built-in variables (see above).",
			"prefix": "@Ahk2Exe-Let"
		},
		{
			"body": ";@Ahk2Exe-Obey ${1:Name}, ${2:CmdOrExp [, Extra]}",
			"description": "Execute a command or expression independent of AutoHotkey, and the result is U_Name.",
			"prefix": "@Ahk2Exe-Obey"
		},
		{
			"body": ";@Ahk2Exe-PostExec ${0:Program [parameters] [, When]}",
			"description": "Specify the program to be executed before (or after) any compression program applied to the .exe file after successful compilation.",
			"prefix": "@Ahk2Exe-PostExec"
		},
		{
			"body": ";@Ahk2Exe-SetMainIcon ${0:[IcoFile]}",
			"description": "Overwrite the custom EXE icon used for compilation.",
			"prefix": "@Ahk2Exe-SetMainIcon"
		},
		{
			"body": ";@Ahk2Exe-SetCompanyName ${0:CompanyName}",
			"description": "Changes the company name.",
			"prefix": ";@Ahk2Exe-SetCompanyName"
		},
		{
			"body": ";@Ahk2Exe-SetCopyright ${0:CopyrightInfo}",
			"description": "Changes the legal copyright information.",
			"prefix": ";@Ahk2Exe-SetCopyright"
		},
		{
			"body": ";@Ahk2Exe-SetDescription ${0:Description}",
			"description": "Changes the file description and changes script's name in Task Manager under \"Processes\".",
			"prefix": ";@Ahk2Exe-SetDescription"
		},
		{
			"body": ";@Ahk2Exe-SetFileVersion ${0:Version}",
			"description": "Changes the file version, in both text and raw binary format.",
			"prefix": ";@Ahk2Exe-SetFileVersion"
		},
		{
			"body": ";@Ahk2Exe-SetInternalName ${0:InternalName}",
			"description": "Changes the internal name.",
			"prefix": ";@Ahk2Exe-SetInternalName"
		},
		{
			"body": ";@Ahk2Exe-SetLanguage ${0:0x0409}",
			"description": "Changes the language code. Must include 0x prefix.",
			"prefix": ";@Ahk2Exe-SetLanguage"
		},
		{
			"body": ";@Ahk2Exe-SetLegalTrademarks ${0:Trademark}",
			"description": "Changes the legal trademarks information.",
			"prefix": ";@Ahk2Exe-SetLegalTrademarks"
		},
		{
			"body": ";@Ahk2Exe-SetName ${0:Name}",
			"description": "Changes the product name and the internal name.",
			"prefix": ";@Ahk2Exe-SetName"
		},
		{
			"body": ";@Ahk2Exe-SetOrigFilename ${0:OriginalFilename}",
			"description": "Changes the original filename information.",
			"prefix": ";@Ahk2Exe-SetOrigFilename"
		},
		{
			"body": ";@Ahk2Exe-SetProductName ${0:ProductName}",
			"description": "Changes the product name.",
			"prefix": ";@Ahk2Exe-SetProductName"
		},
		{
			"body": ";@Ahk2Exe-SetProductVersion ${0:Version}",
			"description": "Changes the product version, in both text and raw binary format.",
			"prefix": ";@Ahk2Exe-SetProductVersion"
		},
		{
			"body": ";@Ahk2Exe-SetVersion ${0:Version}",
			"description": "Changes the file version and the product version, in both text and raw binary format.",
			"prefix": ";@Ahk2Exe-SetVersion"
		},
		{
			"body": ";@Ahk2Exe-UpdateManifest ${1|0,1,2|}${2| ,[\\, Name\\, Version\\, UIAccess]|}",
			"description": "Changes details in the .exe's manifest. This directive is for specialised use only.",
			"prefix": ";@Ahk2Exe-UpdateManifest"
		},
		{
			"body": ";@Ahk2Exe-UseResourceLang ${0:0x0409}",
			"description": "Changes the resource language used by ;@Ahk2Exe-AddResource.",
			"prefix": ";@Ahk2Exe-UseResourceLang"
		}
	],
	"keywords": [
		{
			"body": "AND",
			"description": "Both items must evaluate true.\nSame as: &&\nif (x AND y)\nif (x && y)"
		},
		{
			"body": "AS",
			"description": ""
		},
		{
			"body": "IN",
			"description": "Used with for-loops to identify object.\nFor key, value IN obj"
		},
		{
			"body": "IS",
			"description": "Check if item is of a certain class type, such as number, string, object, or array.\nSame as using: if (Type() = \"TypeName\")\nif (var IS Number)\nif (my_arr is Array)\nif !(item IS object)"
		},
		{
			"body": "NOT",
			"description": "Item must not be true.\nSame as: !\nif NOT (false)\nif !false"
		},
		{
			"body": "OR",
			"description": "One item OR the other must bet true.\nSame as: ||\nif (var1 OR var2)\nif (var1 OR !var2)"
		},
		{
			"body": "break",
			"description": "Immediately ends any type of loop, including a For-Loop/While-Loop/Loop [Count/Read/Reg/Parse]."
		},
		{
			"body": "catch${1| , Error , MemoryError , OSError , TargetError , TimeoutError , TypeError , UnsetError , MemberError , PropertyError , MethodError , UnsetItemError , ValueError , IndexError , ZeroDivisionError |}${2| ,as OutputVar|}",
			"description": "Catch is used with Try and is the code that runs when if a try statement encounters an error.",
			"prefix": "catch"
		},
		{
			"body": "continue",
			"description": "Immediately ends the current loop iteration and starts the next.\nIf there are no more iterations, the loop ends."
		},
		{
			"body": "else If ",
			"description": "Adds another decision branch to check if prior checks were false.",
			"prefix": "elif"
		},
		{
			"body": "else",
			"description": "Defines the code block that should run when all prior evaluations have failed."
		},
		{
			"body": "finally",
			"description": "Used with try/catch statements to ensure some code is guaranteed to run after the try/catch has finished."
		},
		{
			"body": "for id, value IN ${0:Obj}",
			"description": "Iterate through each element of an Array, Map, Gui, or other enumerable object.\nMost objects can be looped through by referencing their .OwnProps() method.\nFor prop, value in obj.OwnProps()",
			"prefix": "for"
		},
		{
			"body": "global",
			"description": "Sets a variable or entire function to global scope, making the variable(s) available to all other functions, objects, and classes.\nGenerally, global variables are not needed."
		},
		{
			"body": "goto('${0:Label}')",
			"description": "Jump to the specified label and continue execution.\nGenerally, Goto programming should only be used when jumping around inside of a loop or with a Switch statement.",
			"prefix": "goto"
		},
		{
			"body": "if",
			"description": "Creates a decision branch. When the supplied expression evaluates as true, the following code block is executed.\nif (1 = 1)\nif (var1 = var2)"
		},
		{
			"body": "loop files ${2:FilePattern}, '${1|>File\\,Directory\\,Recurse,F,D,FD,FR,DR,FDR|}'",
			"description": "Loop through a directory's files and/or sub-folders.\n- FilePattern = A file path to check. Wildcards * can be used to match all.\n- MODES:\n  D = Get directories.\n  F = Get files.\n  R = Recurse into sub-folders.\n\nBuilt-in loop vars:\n- A_LoopFileName = File name and extension, no path.\n- A_LoopFileExt = File extension.\n- A_LoopFilePath = Path using absolute or relative path.\n- A_LoopFileFullPath = Absolute path.\n- A_LoopFileShortPath = 8.3 path if supported.\n- A_LoopFileShortName = 8.3 file name if supported.\n- A_LoopFileDir = Directory of the current file or sub-directory.\n- A_LoopFileTimeModified = Last modification time of file.\n- A_LoopFileTimeCreated = Creation time of file.\n- A_LoopFileTimeAccessed = Last access time of file.\n- A_LoopFileAttrib = List of file's attributes.\n- A_LoopFileSize = Size of file in bytes.\n- A_LoopFileSizeKB = Size of file in kilobytes.\n- A_LoopFileSizeMB = Size of file in megabytes.",
			"prefix": "loop files"
		},
		{
			"body": "loop parse ${1:Text}, ${2:DelimitChar}, ${3:OmitChar}",
			"description": "Loop through a string by character or substrings.\n- Text = The text to parse through.\n- Delimiter = The character that's separating each desired substring. Omit delimiter to parse through each character.\n- `Omit` = Characters to ignore at the beginning and end of each substring.\n\n- Built-in loop vars:\n- A_Index = Tracks the current iteration Number.\n- A_LoopField = Contains the current substring or character.",
			"prefix": "loop parse"
		},
		{
			"body": "loop read ${1:FilePath}${2:, OutputFile|}",
			"description": "Parse through text one line at a time.\n- FilePath = Path to the text file to read.\n- OutputFile = File to keep open for the duration of the loop. Use FileAppend() with a filename to automatically append text to the OutputFile.\n\n- Built-in loop vars:\n- A_Index = Tracks the current iteration Number.\n- A_LoopReadLine = The text of the current line.",
			"prefix": "loop read"
		},
		{
			"body": "loop reg '${2|HKEY_LOCAL_MACHINE,HKEY_USERS,HKEY_CURRENT_USER,HKEY_CLASSES_ROOT,HKEY_CURRENT_CONFIG|}\\\\$3', '${1|>Choose Key\\,Value\\,Recurse,K,V,KV,KR,VR,KVR|}'",
			"description": "Retrieve the contents of the specified registry subkey.\n- Modes:\n  V = Get value.\n  K = Get key.\n  R = Recurse into sub keys.\n\n- Built-in loop vars:\n- A_Index = Tracks the current iteration Number.\n- A_LoopRegName = Name of the current value or subkey.\n- A_LoopRegType = The data type of the current item. KEY, REG_SZ, REG_EXPAND_SZ, REG_MULTI_SZ, REG_DWORD, REG_QWORD, REG_BINARY, REG_LINK, REG_RESOURCE_LIST, REG_FULL_RESOURCE_DESCRIPTOR, REG_RESOURCE_REQUIREMENTS_LIST, REG_DWORD_BIG_ENDIAN\n- A_LoopRegKey = Full key name of the current item.\n- A_LoopRegTimeModified = The time, in YYYYMMDDHH24MISS format, of the last modification made to the current registry key.",
			"prefix": "loop reg"
		},
		{
			"body": "loop ${0:Count}",
			"description": "Used to repeatedly execute a block of code.\nCount is the number of times the loop should run. If omitted, the loop will continue to run.\nTo stop a loop, use Break or set an Until condition.",
			"prefix": "loop"
		},
		{
			"body": "local ",
			"description": "Sets a variable or a function's scope to local only. A local variable can only be seen inside the function/class they belong to."
		},
		{
			"body": "case $1: ",
			"description": "Used with Switch statements, these define each 'check' to be made.\nChecks are done against the Switch's value or, if no value is provided, each case is evaluated individually.\nOnce the first match is made, no further cases are evaluated and the code does not 'fall through' to the other cases.",
			"prefix": "case"
		},
		{
			"body": "default: ",
			"description": "Used with switch statements. This case must be defined after all other cases and contains any code that should run if no other cases make a match.\nThe `default:` case is optional and does not need to be included.",
			"prefix": "default:"
		},
		{
			"body": "return",
			"description": "Return the flow of code to the original caller. If there is no caller to return to, Return acts as an Exit() command, ending the current code thread.\nTo return multiple values, put them in a map, array, or other object.\nAlternatively, use &VarRef parameters to get multiple pieces of data back from a function."
		},
		{
			"body": "static ${1:name}${2|(), := , += , -= , *= , /= |}",
			"description": "A static variable or function persists through the life of the script and does not get erased at the end of a function call.",
			"prefix": "static"
		},
		{
<<<<<<< HEAD
			"body": "throw ${1|Error,MemoryError,OSError,TargetError,TimeoutError,TypeError,UnsetError,MemberError,PropertyError,MethodError,UnsetItemError,ValueError,IndexError,ZeroDivisionError|}('${2:Message}', ${3:A_ThisFunc}, ${4:ExtraInfo})",
=======
			"body": "switch",
			"description": "Compares a value with multiple cases and executes the statements of the first match.",
			"syntax": "switch [SwitchValue, CaseSense] {\n\tcase Value, Expression: \n\n\tdefault: \n\n}"
		},
		{
			"body": "throw",
>>>>>>> c40a0451
			"description": "Indicates that an error has occurred. The signal can be caught by a try-catch statement.",
			"prefix": "throw"
		},
		{
			"body": "try ",
			"description": "Try attempts to execute a block of code while suppressing any errors that may be thrown.\nIf an error happens, the associated Catch statement's code block is ran.\nCatch statements are optional."
		},
		{
			"body": "until ($1)",
			"description": "A condition that is checked at the end of every loop iteration.\nIf it evaluates as true, the loop ends as though Break() was used.\nUntil can be used with normal loops and their variants [count/read/parse/reg] as well as for-loops, but does not work with while-loops.",
			"prefix": "until"
		},
		{
			"body": "while ($1)",
			"description": "Defines a loop that continues running as long as the provided evaluate remains true.\n\n- Built-in loop vars:\n- A_Index = Tracks the current iteration Number.",
			"prefix": "while"
		}
	],
	"options": {
		"ahk_criteria": [
			{
				"body": "ahk_class",
				"description": "Identify one or more windows by their class name. See [WinTitle](https://www.autohotkey.com/docs/v2/misc/WinTitle.htm#ahk_)"
			},
			{
				"body": "ahk_exe",
				"description": "Identify one or more windows by their executable/process name. See [WinTitle](https://www.autohotkey.com/docs/v2/misc/WinTitle.htm#ahk_)"
			},
			{
				"body": "ahk_group",
				"description": "Identify one or more windows that have been added to an AHK window group. See [WinTitle](https://www.autohotkey.com/docs/v2/misc/WinTitle.htm#ahk_) | [Window Groups](https://www.autohotkey.com/docs/v2/lib/GroupAdd.htm)"
			},
			{
				"body": "ahk_id",
				"description": "Identify one or more windows by their window handle, a unique number assigned by the operating system at window creation. See [WinTitle](https://www.autohotkey.com/docs/v2/misc/WinTitle.htm#ahk_)"
			},
			{
				"body": "ahk_pid",
				"description": "Identify one or more windows by the parent process ID, a unique number assigned by the operating system at the launch of an exe. See [WinTitle](https://www.autohotkey.com/docs/v2/misc/WinTitle.htm#ahk_)"
			}
		],
		"hotstring": [
			{
				"body": "*",
				"description": "An ending character (e.g. `Space`, `.`, or `Enter`) is not required to trigger the hotstring. For example:\n```ahk2\n:*:j@::jsmith@somedomain.com\n```"
			},
			{
				"body": "?",
				"description": "The hotstring will be triggered even when it is inside another word; that is, when the character typed immediately before it is alphanumeric. For example, if `:?:al::airline` is a hotstring, typing \"practical \" would produce \"practicairline \". Use `?0` to turn this option back off."
			},
			{
				"body": "B0",
				"description": "Automatic backspacing is not done to erase the abbreviation you type. Use a plain `B` to turn backspacing back on after it was previously turned off. A script may also do its own backspacing via {bs 5}, which sends `Backspace` five times. Similarly, it may send `←` five times via {left 5}. For example, the following hotstring produces \"<em></em>\" and moves the caret 5 places to the left (so that it's between the tags):\n```ahk2\n:*b0:<em>::</em>{left 5}\n```"
			},
			{
				"body": "C",
				"description": "Case-sensitive: When you type an abbreviation, it must exactly match the case defined in the script. Use `C0` to turn case sensitivity back off."
			},
			{
				"body": "C1",
				"description": "Do not conform to typed case. Use this option to make auto-replace hotstrings case-insensitive and prevent them from conforming to the case of the characters you actually type. Case-conforming hotstrings (which are the default) produce their replacement text in all caps if you type the abbreviation in all caps. If you type the first letter in caps, the first letter of the replacement will also be capitalized (if it is a letter). If you type the case in any other way, the replacement is sent exactly as defined."
			},
			{
				"body": "K#",
				"description": "Key-delay: This rarely-used option sets the delay between keystrokes produced by auto-backspacing or auto-replacement. Specify the new delay for n; for example, specify `k10` to have a 10 ms delay and `k-1` to have no delay."
			},
			{
				"body": "O",
				"description": "Omit the ending character of auto-replace hotstrings when the replacement is produced. This is useful when you want a hotstring to be kept unambiguous by still requiring an ending character, but don't actually want the ending character to be shown on the screen. Use `O0` to turn this option back off."
			},
			{
				"body": "P#",
				"description": "The priority of the hotstring (e.g. `P1`). This rarely-used option has no effect on auto-replace hotstrings."
			},
			{
				"body": "R",
				"description": "Send the replacement text raw; that is, without translating `{Enter}` to `Enter`, `^c` to `Ctrl+C`, etc. Use `R0` to turn this option back off, or override it with `T`."
			},
			{
				"body": "S",
				"description": "Specify the letter `S` to make the hotstring exempt from Suspend. Specify `S0` to remove the exemption, allowing the hotstring to be suspended."
			},
			{
				"body": "SI",
				"description": "SendInput"
			},
			{
				"body": "SP",
				"description": "SendPlay"
			},
			{
				"body": "SE",
				"description": "SendEvent"
			},
			{
				"body": "T",
				"description": "Send the replacement text using Text mode. Use `T0` or `R0` to turn this option back off, or override it with R."
			},
			{
				"body": "X",
				"description": "Instead of replacement text, the hotstring accepts a function call or expression to execute."
			},
			{
				"body": "Z",
				"description": "This rarely-used option resets the hotstring recognizer after each triggering of the hotstring. In other words, the script will begin waiting for an entirely new hotstring, eliminating from consideration anything you previously typed. This can prevent unwanted triggerings of hotstrings."
			}
		]
	},
	"texts": [
		{
			"body": "AlwaysOnTop",
			"description": "Keep the window above all other windows."
		},
		{
			"body": "AutoSize",
			"description": "Resize the window to only accommodate its currently visible controls. This is useful for adjusting the window size after adding new controls or adjusting the size of existing controls, hiding or unhiding them."
		},
		{
			"body": "Border",
			"description": "Provide a thin border around the control. Most controls do not need this because they already have a type-specific border. When adding a border to an existing control, you may need to increase the width and height of the control by 1 Pixels."
		},
		{
			"body": "Caption",
			"description": "Provide title bar and thick window border/edge."
		},
		{
			"body": "Center",
			"description": "Center the text of the control within its available width."
		},
		{
			"body": "DropFiles",
			"description": "Start when a file/folder is dragged and dropped onto the window as part of a drag-and-drop operation (but if this callback is already running, the drag-and-drop event will be ignored)."
		}
	],
	"keys": [
		{
			"body": "Alt"
		},
		{
			"body": "AltTab",
			"description": "If the alt-tab menu is visible, then move forward in the menu. Otherwise, display the menu (only when the hotkey is two keys connected by'&'; otherwise, it does nothing)."
		},
		{
			"body": "AltTabAndMenu",
			"description": "If the alt-tab menu is visible, move forward. Otherwise, display the menu."
		},
		{
			"body": "AltTabMenu",
			"description": "Show or hide the alt-tab menu."
		},
		{
			"body": "AltTabMenuDismiss",
			"description": "Close the Alt-tab menu."
		},
		{
			"body": "AppsKey",
			"description": "Activates the right-click context menu."
		},
		{
			"body": "BackSpace"
		},
		{
			"body": "BS",
			"description": "Short version of Backspace."
		},
		{
			"body": "Browser_Back",
			"description": "Back"
		},
		{
			"body": "Browser_Favorites",
			"description": "Favorites"
		},
		{
			"body": "Browser_Forward",
			"description": "Forward"
		},
		{
			"body": "Browser_Home",
			"description": "Homepage"
		},
		{
			"body": "Browser_Refresh",
			"description": "Refresh"
		},
		{
			"body": "Browser_Search",
			"description": "Search"
		},
		{
			"body": "Browser_Stop",
			"description": "Stop"
		},
		{
			"body": "CapsLock"
		},
		{
			"body": "Control"
		},
		{
			"body": "Ctrl"
		},
		{
			"body": "CtrlBreak",
			"description": "Ctrl+Pause or Ctrl+ScrollLock"
		},
		{
			"body": "Del",
			"description": "Short version of Delete."
		},
		{
			"body": "Delete"
		},
		{
			"body": "Down"
		},
		{
			"body": "End"
		},
		{
			"body": "Enter"
		},
		{
			"body": "Esc",
			"description": "Short version of Escape."
		},
		{
			"body": "Escape"
		},
		{
			"body": "F1"
		},
		{
			"body": "F10"
		},
		{
			"body": "F11"
		},
		{
			"body": "F12"
		},
		{
			"body": "F13"
		},
		{
			"body": "F14"
		},
		{
			"body": "F15"
		},
		{
			"body": "F16"
		},
		{
			"body": "F17"
		},
		{
			"body": "F18"
		},
		{
			"body": "F19"
		},
		{
			"body": "F2"
		},
		{
			"body": "F20"
		},
		{
			"body": "F21"
		},
		{
			"body": "F22"
		},
		{
			"body": "F23"
		},
		{
			"body": "F24"
		},
		{
			"body": "F3"
		},
		{
			"body": "F4"
		},
		{
			"body": "F5"
		},
		{
			"body": "F6"
		},
		{
			"body": "F7"
		},
		{
			"body": "F8"
		},
		{
			"body": "F9"
		},
		{
			"body": "Home"
		},
		{
			"body": "Ins",
			"description": "Short version of Insert."
		},
		{
			"body": "Insert"
		},
		{
			"body": "Joy1"
		},
		{
			"body": "Joy10"
		},
		{
			"body": "Joy11"
		},
		{
			"body": "Joy12"
		},
		{
			"body": "Joy13"
		},
		{
			"body": "Joy14"
		},
		{
			"body": "Joy15"
		},
		{
			"body": "Joy16"
		},
		{
			"body": "Joy17"
		},
		{
			"body": "Joy18"
		},
		{
			"body": "Joy19"
		},
		{
			"body": "Joy2"
		},
		{
			"body": "Joy20"
		},
		{
			"body": "Joy21"
		},
		{
			"body": "Joy22"
		},
		{
			"body": "Joy23"
		},
		{
			"body": "Joy24"
		},
		{
			"body": "Joy25"
		},
		{
			"body": "Joy26"
		},
		{
			"body": "Joy27"
		},
		{
			"body": "Joy28"
		},
		{
			"body": "Joy29"
		},
		{
			"body": "Joy3"
		},
		{
			"body": "Joy30"
		},
		{
			"body": "Joy31"
		},
		{
			"body": "Joy32"
		},
		{
			"body": "Joy4"
		},
		{
			"body": "Joy5"
		},
		{
			"body": "Joy6"
		},
		{
			"body": "Joy7"
		},
		{
			"body": "Joy8"
		},
		{
			"body": "Joy9"
		},
		{
			"body": "JoyAxes"
		},
		{
			"body": "JoyButtons"
		},
		{
			"body": "JoyInfo"
		},
		{
			"body": "JoyName"
		},
		{
			"body": "JoyPOV"
		},
		{
			"body": "JoyR"
		},
		{
			"body": "JoyU"
		},
		{
			"body": "JoyV"
		},
		{
			"body": "JoyX"
		},
		{
			"body": "JoyY"
		},
		{
			"body": "JoyZ"
		},
		{
			"body": "LAlt"
		},
		{
			"body": "Launch_App1"
		},
		{
			"body": "Launch_App2"
		},
		{
			"body": "Launch_Mail"
		},
		{
			"body": "Launch_Media"
		},
		{
			"body": "LButton"
		},
		{
			"body": "LControl"
		},
		{
			"body": "LCtrl"
		},
		{
			"body": "Left"
		},
		{
			"body": "LShift"
		},
		{
			"body": "LWin"
		},
		{
			"body": "MButton"
		},
		{
			"body": "Media_Next"
		},
		{
			"body": "Media_Play_Pause"
		},
		{
			"body": "Media_Prev"
		},
		{
			"body": "Media_Stop"
		},
		{
			"body": "NumLock"
		},
		{
			"body": "Numpad0"
		},
		{
			"body": "Numpad1"
		},
		{
			"body": "Numpad2"
		},
		{
			"body": "Numpad3"
		},
		{
			"body": "Numpad4"
		},
		{
			"body": "Numpad5"
		},
		{
			"body": "Numpad6"
		},
		{
			"body": "Numpad7"
		},
		{
			"body": "Numpad8"
		},
		{
			"body": "Numpad9"
		},
		{
			"body": "NumpadAdd"
		},
		{
			"body": "NumpadClear"
		},
		{
			"body": "NumpadDel"
		},
		{
			"body": "NumpadDiv"
		},
		{
			"body": "NumpadDot"
		},
		{
			"body": "NumpadDown"
		},
		{
			"body": "NumpadEnd"
		},
		{
			"body": "NumpadEnter"
		},
		{
			"body": "NumpadHome"
		},
		{
			"body": "NumpadIns"
		},
		{
			"body": "NumpadLeft"
		},
		{
			"body": "NumpadMult"
		},
		{
			"body": "NumpadPgdn"
		},
		{
			"body": "NumpadPgup"
		},
		{
			"body": "NumpadRight"
		},
		{
			"body": "NumpadSub"
		},
		{
			"body": "NumpadUp"
		},
		{
			"body": "PgDn"
		},
		{
			"body": "PgUp"
		},
		{
			"body": "PrintScreen"
		},
		{
			"body": "RAlt"
		},
		{
			"body": "RButton"
		},
		{
			"body": "RControl"
		},
		{
			"body": "RCtrl"
		},
		{
			"body": "Right"
		},
		{
			"body": "RShift"
		},
		{
			"body": "RWin"
		},
		{
			"body": "ScrollLock"
		},
		{
			"body": "Shift"
		},
		{
			"body": "ShiftAltTab"
		},
		{
			"body": "Space"
		},
		{
			"body": "Tab"
		},
		{
			"body": "Up"
		},
		{
			"body": "Volume_Down"
		},
		{
			"body": "Volume_Mute"
		},
		{
			"body": "Volume_Up"
		},
		{
			"body": "WheelDown"
		},
		{
			"body": "WheelLeft"
		},
		{
			"body": "WheelRight"
		},
		{
			"body": "WheelUp"
		},
		{
			"body": "XButton1"
		},
		{
			"body": "XButton2"
		}
	]
}<|MERGE_RESOLUTION|>--- conflicted
+++ resolved
@@ -362,16 +362,12 @@
 			"prefix": "static"
 		},
 		{
-<<<<<<< HEAD
-			"body": "throw ${1|Error,MemoryError,OSError,TargetError,TimeoutError,TypeError,UnsetError,MemberError,PropertyError,MethodError,UnsetItemError,ValueError,IndexError,ZeroDivisionError|}('${2:Message}', ${3:A_ThisFunc}, ${4:ExtraInfo})",
-=======
 			"body": "switch",
 			"description": "Compares a value with multiple cases and executes the statements of the first match.",
 			"syntax": "switch [SwitchValue, CaseSense] {\n\tcase Value, Expression: \n\n\tdefault: \n\n}"
 		},
 		{
 			"body": "throw",
->>>>>>> c40a0451
 			"description": "Indicates that an error has occurred. The signal can be caught by a try-catch statement.",
 			"prefix": "throw"
 		},
