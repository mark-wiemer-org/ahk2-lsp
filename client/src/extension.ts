--- conflicted
+++ resolved
@@ -26,20 +26,9 @@
 	TransportKind
 } from 'vscode-languageclient/node';
 import { resolve } from 'path';
-<<<<<<< HEAD
 import { ChildProcess, execSync, spawn } from 'child_process';
 import { readdirSync, readFileSync, lstatSync, readlinkSync, unlinkSync, writeFileSync } from 'fs';
-import { CfgKey, getAhkppConfig, getCfg, ShowOutput } from './config';
-import { resolvePath } from './utils';
-
-let client: LanguageClient, outputchannel: OutputChannel, ahkStatusBarItem: StatusBarItem;
-const ahkprocesses = new Map<number, ChildProcess & { path?: string }>();
-let v2Interpreter = getCfg<string>(CfgKey.InterpreterPathV2), server_is_ready = false
-const textdecoders: TextDecoder[] = [new TextDecoder('utf8', { fatal: true }), new TextDecoder('utf-16le', { fatal: true })];
-=======
-import { ChildProcess, exec, execSync, spawn } from 'child_process';
-import { readdirSync, readFileSync, lstatSync, readlinkSync, unlinkSync, writeFileSync } from 'fs';
-import { CfgKey, configPrefix, getCfg } from '../../util/src/config';
+import { CfgKey, configPrefix, ShowOutput } from '../../util/src/config';
 import {
 	ClientCommand,
 	languageClientId,
@@ -50,15 +39,12 @@
 	clientInsertSnippet,
 	clientSetTextDocumentLanguage,
 	clientUpdateStatusBar,
-	extHelp,
-	extCompile,
 	extRun,
 	extSetInterpreter,
 	extRunSelection,
 	extStop,
 	extDebugAttach,
 	extDebugConfig,
-	extDebugFile,
 	extDebugParams,
 	extSelectSyntaxes,
 	extUpdateVersionInfo,
@@ -67,14 +53,14 @@
 	serverGetContent,
 	serverGetVersionInfo,
 } from '../../util/src/env';
+import { getConfigIDE, getConfigRoot } from './config';
 
 let client: LanguageClient, outputchannel: OutputChannel, ahkStatusBarItem: StatusBarItem;
 const ahkprocesses = new Map<number, ChildProcess & { path?: string }>();
-const ahkconfig = workspace.getConfiguration(configPrefix);
-let interpreterPath: string = getCfg(CfgKey.InterpreterPath, ahkconfig), server_is_ready = false;
+
+let interpreterPath: string = getConfigIDE(CfgKey.InterpreterPath, ''), server_is_ready = false;
 const textdecoders = [new TextDecoder('utf8', { fatal: true }), new TextDecoder('utf-16le', { fatal: true })];
 const isWindows = process.platform === 'win32';
->>>>>>> 4209bd6a
 let extlist: string[] = [], debugexts: Record<string, string> = {}, langs: string[] = [];
 const loadedCollection = {
 	'ahk2.browse': 'Browse your file system to find AutoHotkey2 interpreter',
@@ -97,13 +83,10 @@
 
 export function activate(context: ExtensionContext): Promise<LanguageClient> {
 	/** Absolute path to `server.js` */
-<<<<<<< HEAD
-	// todo needs to start with `ahk2` for compatibility with AHK++
-	const defaultServerModule = context.asAbsolutePath(`server/dist/server.js`);
+	const extId = context.extension.id;
+	// todo should be able to run as part of AHK++ and standalone (external commands will not work standalone)
+	const defaultServerModule = context.asAbsolutePath(`${extId.startsWith('mark-wiemer') ? 'ahk2/' : ''}server/dist/server.js`);
 	const serverModule = process.env.VSCODE_AHK_SERVER_PATH ? context.asAbsolutePath(process.env.VSCODE_AHK_SERVER_PATH) : defaultServerModule;
-=======
-	const serverModule = context.asAbsolutePath(`server/${process.env.DEBUG ? 'out' : 'dist'}/server.js`);
->>>>>>> 4209bd6a
 
 	// If the extension is launched in debug mode then the debug server options are used
 	// Otherwise the run options are used
@@ -117,25 +100,15 @@
 	};
 
 	// eslint-disable-next-line @typescript-eslint/no-explicit-any
-<<<<<<< HEAD
-	const request_handlers: Record<string, any> = {
-		'ahk++.executeCommand': (params: string[]) => commands.executeCommand(params.shift() as string, ...params),
-		'ahk++.getActiveTextEditorUriAndPosition': () => {
-=======
 	const requestHandlers: Record<ClientCommand, any> = {
 		[clientExecuteCommand]: (params: string[]) => commands.executeCommand(params.shift() as string, ...params),
 		[clientGetActiveEditorInfo]: () => {
->>>>>>> 4209bd6a
 			const editor = window.activeTextEditor;
 			if (!editor) return;
 			const uri = editor.document.uri.toString(), position = editor.selection.end;
 			return { uri, position };
 		},
-<<<<<<< HEAD
-		'ahk++.insertSnippet': async (params: [string, Range?]) => {
-=======
 		[clientInsertSnippet]: async (params: [string, Range?]) => {
->>>>>>> 4209bd6a
 			const editor = window.activeTextEditor;
 			if (!editor) return;
 			if (params[1]) {
@@ -144,11 +117,7 @@
 			} else
 				editor.insertSnippet(new SnippetString(params[0]));
 		},
-<<<<<<< HEAD
-		'ahk++.setTextDocumentLanguage': async (params: [string, string?]) => {
-=======
 		[clientSetTextDocumentLanguage]: async (params: [string, string?]) => {
->>>>>>> 4209bd6a
 			const lang = params[1] || 'ahk';
 			if (!langs.includes(lang)) {
 				window.showErrorMessage(`Unknown language id: ${lang}`);
@@ -157,15 +126,9 @@
 			const uri = params[0], it = workspace.textDocuments.find(it => it.uri.toString() === uri);
 			it && languages.setTextDocumentLanguage(it, lang);
 		},
-<<<<<<< HEAD
-		'ahk++.updateStatusBar': async (params: [string]) => {
-			v2Interpreter = params[0];
-			onDidChangegetInterpreter();
-=======
 		[clientUpdateStatusBar]: async (params: [string]) => {
 			interpreterPath = params[0];
 			onDidChangeInterpreter();
->>>>>>> 4209bd6a
 		}
 	};
 
@@ -174,37 +137,22 @@
 	const clientOptions: LanguageClientOptions = {
 		documentSelector: [{ language: 'ahk2' }],
 		markdown: { isTrusted: true, supportHtml: true },
-<<<<<<< HEAD
-		outputChannel: outputchannel = window.createOutputChannel('AHK++', '~ahk2-output'),
-		outputChannelName: 'AHK++',
-=======
 		outputChannel: outputchannel = window.createOutputChannel(outputChannelName, '~ahk2-output'),
 		outputChannelName: outputChannelName,
->>>>>>> 4209bd6a
 		synchronize: { fileEvents: fsw },
 		initializationOptions: {
 			commands: Object.keys(requestHandlers),
 			GlobalStorage: context.globalStorageUri.fsPath,
-<<<<<<< HEAD
-			...getAhkppConfig()
-		}
-	};
-
-	// Create the language client and start the client.
-	client = new LanguageClient('AHK++', 'AHK++', serverOptions, clientOptions);
-	loadlocalize(context.extensionPath + '/package.nls');
-=======
-			...ahkconfig
+			...getConfigRoot()
 		},
 	};
 
-	if (getCfg(CfgKey.OneTrueBrace, ahkconfig) !== undefined)
+	if (getConfigIDE<unknown>(CfgKey.OneTrueBrace, undefined) !== undefined)
 		window.showWarningMessage(`Configuration "${configPrefix}.FormatOptions.one_true_brace" is no longer supported.\nPlease use "${configPrefix}.${CfgKey.BraceStyle}"`);
 
 	// Create the language client and start the client.
 	client = new LanguageClient(languageClientId, languageClientName, serverOptions, clientOptions);
 	loadLocalize(context.extensionPath + '/package.nls');
->>>>>>> 4209bd6a
 	textdecoders.push(new TextDecoder(env.language.startsWith('zh-') ? 'gbk' : 'windows-1252'));
 
 	// Start the client. This will also launch the server
@@ -240,21 +188,15 @@
 						let runtime: string | undefined;
 						if (!config.__ahk2debug) {
 							config.request ||= 'launch';
-<<<<<<< HEAD
-							const match_config = get_debug_configs()?.filter(it =>
+							/** The most-populated debug config saved to the IDE */
+							const bestSavedConfig = getDebugConfigs()?.filter(it =>
 								Object.entries(it).every(([k, v]) => equal(v, config[k]))
 							)?.sort((a, b) => Object.keys(a).length - Object.keys(b).length).pop();
-							const def = { ...getCfg(CfgKey.DebugConfiguration) as Partial<DebugConfiguration> };
-=======
-							const match_config = getDebugConfigs()?.filter(it =>
-								Object.entries(it).every(([k, v]) => equal(v, config[k]))
-							)?.sort((a, b) => Object.keys(a).length - Object.keys(b).length).pop();
-							const def = getCfg<Partial<DebugConfiguration>>(CfgKey.DebugConfiguration, ahkconfig);
->>>>>>> 4209bd6a
+							const def = getConfigIDE<Partial<DebugConfiguration>>(CfgKey.DebugConfiguration, {});
 							delete def.request, delete def.type;
-							Object.assign(config, def, match_config);
-							if (match_config?.type === 'autohotkey')
-								runtime = match_config.runtime_v2;
+							Object.assign(config, def, bestSavedConfig);
+							if (bestSavedConfig?.type === 'autohotkey')
+								runtime = bestSavedConfig.runtime_v2;
 							// eslint-disable-next-line @typescript-eslint/no-explicit-any
 							function equal(a: any, b: any): boolean {
 								if (a === b)
@@ -269,11 +211,7 @@
 						} else if (config.runtime === 'autohotkey')
 							runtime = config.runtime_v2;
 						if (!(config.runtime ||= runtime)) {
-<<<<<<< HEAD
-							config.runtime = resolvePath(v2Interpreter, folder?.uri.fsPath);
-=======
 							config.runtime = resolvePath(interpreterPath, folder?.uri.fsPath);
->>>>>>> 4209bd6a
 							if (ahkStatusBarItem.text.endsWith('[UIAccess]'))
 								config.useUIAVersion = true;
 						}
@@ -291,30 +229,6 @@
 
 	commands.executeCommand('setContext', 'ahk:isRunning', false);
 	ahkStatusBarItem = window.createStatusBarItem(StatusBarAlignment.Left, 75);
-<<<<<<< HEAD
-	ahkStatusBarItem.command = 'ahk++.setv2Interpreter';
-	for (const it of [
-		{ text: '$(folder)syntaxes', command: { title: localize('ahk2.select'), command: 'ahk++.select.syntaxes' } },
-	])
-	context.subscriptions.push(Object.assign(languages.createLanguageStatusItem(it.command.command, { language: 'ahk2' }), it));
-	const ahkLanguageStatusItem = languages.createLanguageStatusItem('ahk++', { language: 'ahk2' });
-	ahkLanguageStatusItem.text = '$(folder)syntaxes';
-	ahkLanguageStatusItem.command = { title: 'Select AHK Syntaxes', command: 'ahk++.selectSyntaxes' };
-	context.subscriptions.push(
-		ahkStatusBarItem, outputchannel, fsw,
-		extensions.onDidChange(update_extensions_info),
-		commands.registerTextEditorCommand('ahk++.run', textEditor => runScript(textEditor)),
-		commands.registerTextEditorCommand('ahk++.runSelection', textEditor => runScript(textEditor, true)),
-		commands.registerCommand('ahk++.stop', stopRunningScript),
-		commands.registerCommand('ahk++.debugConfigs', () => beginDebug('c')),
-		commands.registerCommand('ahk++.debugParams', () => beginDebug('p')),
-		commands.registerCommand('ahk++.debugAttach', () => beginDebug('a')),
-		commands.registerCommand('ahk++.selectSyntaxes', selectSyntaxes),
-		commands.registerTextEditorCommand('ahk++.updateVersionInfo', async textEditor => {
-			if (!server_is_ready)
-				return;
-			const infos: { content: string, uri: string, range: Range, single: boolean }[] | null = await client.sendRequest('ahk++.getVersionInfo', textEditor.document.uri.toString());
-=======
 	ahkStatusBarItem.command = extSetInterpreter;
 	for (const it of [
 		{ text: '$(folder)syntaxes', command: { title: localize('ahk2.select'), command: extSelectSyntaxes } },
@@ -323,13 +237,10 @@
 	context.subscriptions.push(
 		ahkStatusBarItem, outputchannel, fsw,
 		extensions.onDidChange(update_extensions_info),
-		commands.registerTextEditorCommand(extHelp, quickHelp),
-		commands.registerTextEditorCommand(extCompile, compileScript),
 		commands.registerTextEditorCommand(extRun, textEditor => runScript(textEditor)),
 		commands.registerTextEditorCommand(extRunSelection, textEditor => runScript(textEditor, true)),
 		commands.registerCommand(extStop, stopRunningScript),
 		commands.registerCommand(extSetInterpreter, setInterpreter),
-		commands.registerCommand(extDebugFile, () => beginDebug('f')),
 		commands.registerCommand(extDebugConfig, () => beginDebug('c')),
 		commands.registerCommand(extDebugParams, () => beginDebug('p')),
 		commands.registerCommand(extDebugAttach, () => beginDebug('a')),
@@ -338,7 +249,6 @@
 			if (!server_is_ready)
 				return;
 			const infos: { content: string, uri: string, range: Range, single: boolean }[] | null = await client.sendRequest(serverGetVersionInfo, textEditor.document.uri.toString());
->>>>>>> 4209bd6a
 			if (!infos?.length) {
 				await textEditor.insertSnippet(new SnippetString([
 					"/************************************************************************",
@@ -362,7 +272,6 @@
 						date => [d.getFullYear(), d.getMonth() + 1, d.getDate()].map(
 							n => n.toString().padStart(2, '0')).join(date.includes('.') ? '.' : '/')
 					).replace(/(?<=^\s*[;*]?\s*@version[:\s]\s*)(\S+|(?=[\r\n]))/im, s => (value ||= s, '\0')));
-<<<<<<< HEAD
 				}
 				if (value !== undefined) {
 					value = await window.showInputBox({
@@ -372,17 +281,6 @@
 						return;
 					contents = contents.map(s => s.replace('\0', value!));
 				}
-=======
-				}
-				if (value !== undefined) {
-					value = await window.showInputBox({
-						value, prompt: localize('ahk2.enterversion')
-					});
-					if (!value)
-						return;
-					contents = contents.map(s => s.replace('\0', value!));
-				}
->>>>>>> 4209bd6a
 				const ed = new WorkspaceEdit(), uri = textEditor.document.uri;
 				infos.forEach(it => it.content !== (value = contents.shift()) &&
 					ed.replace(uri, it.range, value!));
@@ -393,19 +291,11 @@
 			const doc = textEditor.document;
 			languages.setTextDocumentLanguage(doc, doc.languageId === 'ahk2' ? 'ahk' : 'ahk2');
 		}),
-<<<<<<< HEAD
-		commands.registerTextEditorCommand('ahk++.exportSymbols', textEditor => {
-			const doc = textEditor.document;
-			if (doc.languageId !== 'ahk2')
-				return;
-			client.sendRequest('ahk++.exportSymbols', doc.uri.toString())
-=======
 		commands.registerTextEditorCommand('ahk2.extract.symbols', textEditor => {
 			const doc = textEditor.document;
 			if (doc.languageId !== 'ahk2')
 				return;
 			client.sendRequest(serverExportSymbols, doc.uri.toString())
->>>>>>> 4209bd6a
 				.then(result => workspace.openTextDocument({
 					language: 'json', content: JSON.stringify(result, undefined, 2)
 				}).then(d => window.showTextDocument(d, 2)));
@@ -414,11 +304,7 @@
 			provideTextDocumentContent(uri, token) {
 				if (token.isCancellationRequested)
 					return;
-<<<<<<< HEAD
-				return client.sendRequest('ahk++.getContent', uri.toString()).then(content => {
-=======
 				return client.sendRequest(serverGetContent, uri.toString()).then(content => {
->>>>>>> 4209bd6a
 					setTimeout(() => {
 						const it = workspace.textDocuments.find(it => it.uri.scheme === 'ahkres' && it.uri.path === uri.path);
 						it && it.languageId !== 'ahk2' && languages.setTextDocumentLanguage(it, 'ahk2');
@@ -448,7 +334,6 @@
 	return buf.toString();
 }
 
-<<<<<<< HEAD
 /** Also in original src */
 export enum LanguageId {
     ahk1 = 'ahk',
@@ -464,25 +349,17 @@
  * Does not work on never-saved files (new untitled documents)
  */
 async function runScript(textEditor: TextEditor, runSelection = false) {
-	const interpreter: string | undefined = isV1() ? getCfg(CfgKey.InterpreterPathV1) : getCfg(CfgKey.InterpreterPathV2);
+	const interpreter: string | undefined = isV1() ? getConfigIDE(CfgKey.InterpreterPathV1, '') : getConfigIDE(CfgKey.InterpreterPath, '');
 	const executePath = resolvePath(interpreter, workspace.getWorkspaceFolder(textEditor.document.uri)?.uri.fsPath);
 	if (!executePath) {
 		const s = interpreter || 'AutoHotkey.exe';
 		window.showErrorMessage(localize('ahk2.filenotexist', s), localize('ahk2.set.interpreter'))
-		.then(r => r ? setInterpreterV2() : undefined);
-=======
-async function runScript(textEditor: TextEditor, selection = false) {
-	const executePath = resolvePath(interpreterPath, workspace.getWorkspaceFolder(textEditor.document.uri)?.uri.fsPath);
-	if (!executePath) {
-		const s = interpreterPath || 'AutoHotkey.exe';
-		window.showErrorMessage(localize('ahk2.filenotexist', s), localize('ahk2.set.interpreter'))
-			.then(r => r ? setInterpreter() : undefined);
->>>>>>> 4209bd6a
+		.then(r => r ? setInterpreter() : undefined);
 		return;
 	}
 	let selectedText = '', path = '*', command = `"${executePath}" /ErrorStdOut=utf-8 `;
 	let startTime: Date;
-	const showOutput = getCfg<ShowOutput>(CfgKey.ShowOutput);
+	const showOutput = getConfigIDE<ShowOutput>(CfgKey.ShowOutput, 'always');
 	if (showOutput === 'always')
 		outputchannel.show(true);
 	if (!ahkprocesses.size)
@@ -569,141 +446,6 @@
 	}
 }
 
-<<<<<<< HEAD
-
-
-function get_debug_configs() {
-	const allconfigs = workspace.getConfiguration('launch').inspect<DebugConfiguration[]>('configurations');
-	return allconfigs && [
-		...allconfigs.workspaceFolderValue ?? [],
-		...allconfigs.workspaceValue ?? [],
-		...allconfigs.globalValue ?? []].filter(it => it.type in debugexts);
-}
-
-// todo validate calls
-async function beginDebug(type: string) {
-	let extname: string | undefined;
-	const editor = window.activeTextEditor;
-	let config = { ...getCfg(CfgKey.DebugConfiguration), request: 'launch', __ahk2debug: true } as DebugConfiguration;
-=======
-async function compileScript(textEditor: TextEditor) {
-	let cmd = '', cmdop = workspace.getConfiguration(configPrefix).CompilerCMD as string;
-	const ws = workspace.getWorkspaceFolder(textEditor.document.uri)?.uri.fsPath ?? '';
-	const compilePath = findFile(['Compiler\\Ahk2Exe.exe', '..\\Compiler\\Ahk2Exe.exe'], ws);
-	const executePath = resolvePath(interpreterPath, ws);
-	if (!compilePath) {
-		window.showErrorMessage(localize('ahk2.filenotexist', 'Ahk2Exe.exe'));
-		return;
-	}
-	if (!executePath) {
-		const s = interpreterPath || 'AutoHotkey.exe';
-		window.showErrorMessage(localize('ahk2.filenotexist', s));
-		return;
-	}
-	if (textEditor.document.isUntitled || !textEditor.document.uri.toString().startsWith('file:///')) {
-		window.showErrorMessage(localize('ahk2.savebeforecompilation'));
-		return;
-	}
-	await commands.executeCommand('workbench.action.files.save');
-	const currentPath = textEditor.document.uri.fsPath;
-	const exePath = currentPath.replace(/\.\w+$/, '.exe');
-	try {
-		if (existsSync(exePath))
-			unlinkSync(exePath);
-	} catch (e) {
-		window.showErrorMessage((e as Error).message);
-		return;
-	}
-	cmdop = cmdop.replace(/(['"]?)\$\{execPath\}\1/gi, `"${executePath}"`);
-	if (cmdop.match(/\bahk2exe\w*\.exe/i)) {
-		cmd = cmdop + ' /in ' + currentPath;
-		if (!cmd.toLowerCase().includes(' /out '))
-			cmd += '/out "' + exePath + '"';
-	} else {
-		cmd = `"${compilePath}" ${cmdop} /in "${currentPath}" `;
-		if (!cmdop.toLowerCase().includes(' /out '))
-			cmd += '/out "' + exePath + '"';
-	}
-	const process = exec(cmd, { cwd: resolve(currentPath, '..') });
-	if (process.pid) {
-		if ((cmd += ' ').toLowerCase().includes(' /gui '))
-			return;
-		outputchannel.show(true);
-		outputchannel.clear();
-		process.on('exit', () => {
-			if (existsSync(exePath))
-				window.showInformationMessage(localize('ahk2.compiledsuccessfully'));
-			else
-				window.showErrorMessage(localize('ahk2.compiledfailed'));
-		});
-		process.stderr?.on('data', (error) => outputchannel.appendLine(error));
-		process.stdout?.on('data', (msg) => outputchannel.appendLine(msg));
-	} else
-		window.showErrorMessage(localize('ahk2.compiledfailed'));
-}
-
-async function quickHelp(textEditor: TextEditor) {
-	const document = textEditor.document, position = textEditor.selection.active;
-	const range = document.getWordRangeAtPosition(position), line = position.line;
-	const helpPath = findFile(['AutoHotkey.chm', '../v2/AutoHotkey.chm'], workspace.getWorkspaceFolder(textEditor.document.uri)?.uri.fsPath ?? '');
-	let word = '';
-	if (range && (word = document.getText(range)).match(/^[a-z_]+$/i)) {
-		if (range.start.character > 0 && document.getText(new Range(line, range.start.character - 1, line, range.start.character)) === '#')
-			word = '#' + word;
-	}
-	if (!helpPath) {
-		window.showErrorMessage(localize('ahk2.filenotexist', 'AutoHotkey.chm'));
-		return;
-	}
-	const executePath = resolvePath(interpreterPath, workspace.getWorkspaceFolder(textEditor.document.uri)?.uri.fsPath);
-	if (!executePath) {
-		const s = interpreterPath || 'AutoHotkey.exe';
-		window.showErrorMessage(localize('ahk2.filenotexist', s));
-		return;
-	}
-	const script = `
-#NoTrayIcon
-#DllLoad oleacc.dll
-chm_hwnd := 0, chm_path := '${helpPath}', DetectHiddenWindows(true), !(WinGetExStyle(top := WinExist('A')) & 8) && (top := 0)
-for hwnd in WinGetList('AutoHotkey ahk_class HH Parent')
-	for item in ComObjGet('winmgmts:').ExecQuery('SELECT CommandLine FROM Win32_Process WHERE ProcessID=' WinGetPID(hwnd))
-		if InStr(item.CommandLine, chm_path) {
-			chm_hwnd := WinExist(hwnd)
-			break 2
-		}
-if top && top != chm_hwnd
-	WinSetAlwaysOnTop(0, top)
-if !chm_hwnd
-	Run(chm_path, , , &pid), chm_hwnd := WinWait('AutoHotkey ahk_class HH Parent ahk_pid' pid)
-WinShow(), WinActivate(), WinWaitActive(), ctl := 0, endt := A_TickCount + 3000
-while (!ctl && A_TickCount < endt)
-	try ctl := ControlGetHwnd('Internet Explorer_Server1')
-NumPut('int64', 0x11CF3C3D618736E0, 'int64', 0x719B3800AA000C81, IID_IAccessible := Buffer(16))
-if ${!!word} && !DllCall('oleacc\\AccessibleObjectFromWindow', 'ptr', ctl, 'uint', 0, 'ptr', IID_IAccessible, 'ptr*', IAccessible := ComValue(13, 0)) {
-	IServiceProvider := ComObjQuery(IAccessible, IID_IServiceProvider := '{6D5140C1-7436-11CE-8034-00AA006009FA}')
-	NumPut('int64', 0x11D026CB332C4427, 'int64', 0x1901D94FC00083B4, IID_IHTMLWindow2 := Buffer(16))
-	ComCall(3, IServiceProvider, 'ptr', IID_IHTMLWindow2, 'ptr', IID_IHTMLWindow2, 'ptr*', IHTMLWindow2 := ComValue(9, 0))
-	IHTMLWindow2.execScript('
-	(
-		document.querySelector('#head > div > div.h-tabs > ul > li:nth-child(3) > button').click()
-		searchinput = document.querySelector('#left > div.search > div.input > input[type=search]')
-		keyevent = document.createEvent('KeyboardEvent')
-		keyevent.initKeyboardEvent('keyup', false, true, document.defaultView, 13, null, false, false, false, false)
-		searchinput.value = '${word}'
-		searchinput.dispatchEvent(keyevent)
-		Object.defineProperties(keyevent, { type: { get: function() { return 'keydown' } }, which: { get: function() { return 13 } } })
-		searchinput.dispatchEvent(keyevent)
-	)')
-}`;
-	if (ahkStatusBarItem.text.endsWith('[UIAccess]')) {
-		const file = resolve(__dirname, 'temp.ahk');
-		writeFileSync(file, script, { encoding: 'utf-8' });
-		execSync(`"${executePath}" /ErrorStdOut ${file}`);
-		unlinkSync(file);
-	} else
-		execSync(`"${executePath}" /ErrorStdOut *`, { input: script });
-}
-
 /** Return the debug configs for the installed AHK debug extensions */
 function getDebugConfigs() {
 	const allconfigs = workspace.getConfiguration('launch').inspect<DebugConfiguration[]>('configurations');
@@ -724,8 +466,11 @@
 async function beginDebug(type: 'f' | 'c' | 'p' | 'a') {
 	let extname: string | undefined;
 	const editor = window.activeTextEditor;
-	let config = { ...getCfg<DebugConfiguration>(CfgKey.DebugConfiguration, ahkconfig), request: 'launch', __ahk2debug: true } as DebugConfiguration;
->>>>>>> 4209bd6a
+	let config = { 
+		...getConfigIDE<Record<string, unknown>>(CfgKey.DebugConfiguration, {}),
+		request: 'launch',
+		__ahk2debug: true
+	} as unknown as DebugConfiguration;
 	if (!extlist.length) {
 		window.showErrorMessage(localize('ahk2.debugextnotexist'));
 		extname = await window.showQuickPick(['zero-plusplus.vscode-autohotkey-debug', 'helsmy.autohotkey-debug', 'mark-wiemer.vscode-autohotkey-plus-plus', 'cweijan.vscode-autohotkey-plus']);
@@ -753,22 +498,6 @@
 			}
 		} else config.request = 'attach';
 	} else if (type === 'c') {
-<<<<<<< HEAD
-		const configs = get_debug_configs();
-		if (configs?.length) {
-			const pick = window.createQuickPick();
-			pick.items = configs.map(it => ({ label: it.name, data: it }));
-			pick.show();
-			const it = await new Promise(resolve => {
-				pick.onDidAccept(() => resolve(
-					(pick.selectedItems[0] as unknown as { data: DebugConfiguration })?.data));
-				pick.onDidHide(() => resolve(undefined));
-			});
-			pick.dispose();
-			if (!it)
-				return;
-			config = it as DebugConfiguration;
-=======
 		const configs = getDebugConfigs();
 		if (configs?.length) {
 			const pick = window.createQuickPick<{ label: string, data: DebugConfiguration }>();
@@ -782,7 +511,6 @@
 			if (!pickedDebugConfig)
 				return;
 			config = pickedDebugConfig;
->>>>>>> 4209bd6a
 		}
 	} else config.program = '${file}';
 	config.type ||= Object.keys(debugexts).sort().pop()!;
@@ -795,15 +523,10 @@
  * Updates the most local configuration target that has a custom interpreter path.
  * If no target has a custom path, updates workspace folder config.
  */
-async function setInterpreterV2() {
+async function setInterpreter() {
 	// eslint-disable-next-line prefer-const
-<<<<<<< HEAD
-	let index = -1, { path: ahkpath, from } = getInterpreterV2Path();
-	const list: QuickPickItem[] = [], _ = (ahkpath = resolvePath(v2Interpreter || ahkpath, undefined, false)).toLowerCase();
-=======
 	let index = -1, { path: ahkpath, from } = getInterpreterPath();
 	const list: QuickPickItem[] = [], _ = (ahkpath = resolvePath(interpreterPath || ahkpath, undefined, false)).toLowerCase();
->>>>>>> 4209bd6a
 	const pick = window.createQuickPick();
 	let it: QuickPickItem, active: QuickPickItem | undefined, sel: QuickPickItem = { label: '' };
 	list.push({ alwaysShow: true, label: localize('ahk2.enterahkpath') + '...', detail: localize('ahk2.enterorfind') });
@@ -812,11 +535,7 @@
 		await addpath(resolve(ahkpath, '..'), _.includes('autohotkey') ? 20 : 5);
 	if (!_.includes('c:\\program files\\autohotkey\\'))
 		await addpath('C:\\Program Files\\AutoHotkey\\', 20);
-<<<<<<< HEAD
-	index = list.map(it => it.detail?.toLowerCase()).indexOf((v2Interpreter || ahkpath).toLowerCase());
-=======
 	index = list.map(it => it.detail?.toLowerCase()).indexOf((interpreterPath || ahkpath).toLowerCase());
->>>>>>> 4209bd6a
 	if (index !== -1)
 		active = list[index];
 
@@ -824,11 +543,7 @@
 	pick.title = localize('ahk2.set.interpreter');
 	if (active)
 		pick.activeItems = [active];
-<<<<<<< HEAD
-	pick.placeholder = localize('ahk2.current', v2Interpreter);
-=======
 	pick.placeholder = localize('ahk2.current', interpreterPath);
->>>>>>> 4209bd6a
 	pick.show();
 	pick.onDidAccept(async () => {
 		if (pick.selectedItems[0] === list[0]) {
@@ -853,19 +568,11 @@
 		}
 		pick.dispose();
 		if (sel.detail) {
-<<<<<<< HEAD
-			ahkStatusBarItem.tooltip = v2Interpreter = sel.detail;
-			getAhkppConfig().update(CfgKey.InterpreterPathV2, v2Interpreter, from);
-			ahkStatusBarItem.text = sel.label ||= (await getAHKversion([v2Interpreter]))[0];
-			if (server_is_ready)
-				commands.executeCommand('ahk++.v2.setIntepreterPath', v2Interpreter);
-=======
 			ahkStatusBarItem.tooltip = interpreterPath = sel.detail;
-			ahkconfig.update(CfgKey.InterpreterPath, interpreterPath, from);
+			getConfigRoot().update(CfgKey.InterpreterPath, interpreterPath, from);
 			ahkStatusBarItem.text = sel.label ||= (await getAHKVersion([interpreterPath]))[0];
 			if (server_is_ready)
 				commands.executeCommand('ahk2.resetinterpreterpath', interpreterPath);
->>>>>>> 4209bd6a
 		}
 	});
 	pick.onDidHide(() => pick.dispose());
@@ -898,7 +605,7 @@
 
 async function selectSyntaxes() {
 	const path = (await window.showOpenDialog({ canSelectFiles: false, canSelectFolders: true }))?.[0].fsPath;
-	const t = getAhkppConfig().inspect(CfgKey.Syntaxes);
+	const t = getConfigRoot().inspect(CfgKey.Syntaxes);
 	let v = '', f = ConfigurationTarget.Global;
 	if (t) {
 		v = ((f = ConfigurationTarget.WorkspaceFolder, t.workspaceFolderValue) ??
@@ -907,86 +614,36 @@
 	}
 	if (path === undefined || v.toLowerCase() === path.toLowerCase())
 		return;
-	getAhkppConfig().update(CfgKey.Syntaxes, path || undefined, f);
-}
-
-<<<<<<< HEAD
-function getAHKversion(paths: string[]): Thenable<string[]> {
-	return client.sendRequest('ahk++.getAHKversion', paths.map(p => resolvePath(p, undefined, true) || p));
-}
-
-/**
- * Gets the interpreter v2 path from the folder, workspace, global, or default value.
- * Returns both the value and the target it was retrieved from.
- * `from` is undefined if default value was used.
- */
-function getInterpreterV2Path(): { path: string, from?: ConfigurationTarget } {
-	const configDetails = getAhkppConfig().inspect(CfgKey.InterpreterPathV2);
-=======
+	getConfigRoot().update(CfgKey.Syntaxes, path || undefined, f);
+}
+
 function getAHKVersion(paths: string[]): Thenable<string[]> {
 	return client.sendRequest(serverGetAHKVersion, paths.map(p => resolvePath(p, undefined, true) || p));
 }
 
 function getInterpreterPath() {
-	const t = ahkconfig.inspect(CfgKey.InterpreterPath);
->>>>>>> 4209bd6a
+	const t = getConfigRoot().inspect(CfgKey.InterpreterPath);
 	let path = '';
-	if (configDetails)
-		if ((path = configDetails.workspaceFolderValue as string))
+	if (t)
+		if ((path = t.workspaceFolderValue as string))
 			return { path, from: ConfigurationTarget.WorkspaceFolder };
-		else if ((path = configDetails.workspaceValue as string))
+		else if ((path = t.workspaceValue as string))
 			return { path, from: ConfigurationTarget.Workspace };
-		else if ((path = configDetails.globalValue as string))
+		else if ((path = t.globalValue as string))
 			return { path, from: ConfigurationTarget.Global };
-		else path = configDetails.defaultValue as string ?? '';
+		else path = t.defaultValue as string ?? '';
 	return { path };
-}
-
-<<<<<<< HEAD
-async function onDidChangegetInterpreter() {
-	const uri = window.activeTextEditor?.document.uri;
-	const ws = uri ? workspace.getWorkspaceFolder(uri)?.uri.fsPath : undefined;
-	let ahkPath = resolvePath(v2Interpreter, ws, false);
-=======
-function findFile(files: string[], workspace: string) {
-	let s: string;
-	const paths: string[] = [];
-	const t = ahkconfig.inspect(CfgKey.InterpreterPath);
-	if (add(interpreterPath), t) {
-		add(t.workspaceFolderValue as string);
-		add(t.workspaceValue as string);
-		add(t.globalValue as string);
-		add(t.defaultValue as string);
-	}
-	for (const path of paths)
-		for (const file of files)
-			if (existsSync(s = resolve(path, '..', file)))
-				return s;
-	return '';
-
-	function add(path: string) {
-		path = resolvePath(path, workspace);
-		if (!path) return;
-		path = path.toLowerCase();
-		if (!paths.includes(path))
-			paths.push(path);
-	}
 }
 
 async function onDidChangeInterpreter() {
 	const uri = window.activeTextEditor?.document.uri;
 	const ws = uri ? workspace.getWorkspaceFolder(uri)?.uri.fsPath : undefined;
 	let ahkPath = resolvePath(interpreterPath, ws, false);
->>>>>>> 4209bd6a
 	if (ahkPath.toLowerCase().endsWith('.exe') && existsSync(ahkPath)) {
 		// ahkStatusBarItem.tooltip is the current saved interpreter path
 		if (ahkPath !== ahkStatusBarItem.tooltip) {
 			ahkStatusBarItem.tooltip = ahkPath;
-<<<<<<< HEAD
-			ahkStatusBarItem.text = (await getAHKversion([ahkPath]))[0] || localize('ahk2.unknownversion');
-=======
 			ahkStatusBarItem.text = (await getAHKVersion([ahkPath]))[0] || localize('ahk2.unknownversion');
->>>>>>> 4209bd6a
 		}
 	} else {
 		ahkStatusBarItem.text = localize('ahk2.set.interpreter')
@@ -994,13 +651,11 @@
 	}
 }
 
-<<<<<<< HEAD
-=======
 /**
  * Resolves a given path to an absolute path.
  * Returns empty string if the file does not exist or has no access rights.
  */
-function resolvePath(path: string, workspace?: string, resolveSymbolicLink = true): string {
+function resolvePath(path: string | undefined, workspace?: string, resolveSymbolicLink = true): string {
 	if (!path)
 		return '';
 	const paths: string[] = [];
@@ -1022,7 +677,6 @@
 	return '';
 }
 
->>>>>>> 4209bd6a
 /**
  * Returns whether the given path exists.
  * Only returns false if lstatSync give an ENOENT error.
@@ -1045,11 +699,7 @@
 	return st;
 }
 
-<<<<<<< HEAD
-function loadlocalize(nls: string) {
-=======
 function loadLocalize(nls: string) {
->>>>>>> 4209bd6a
 	let s = `${nls}.${env.language}.json`;
 	if (!existsSync(s)) {
 		if (!env.language.startsWith('zh-') || !existsSync(s = `${nls}.zh-cn.json`))
@@ -1063,17 +713,10 @@
 	} catch { }
 }
 
-<<<<<<< HEAD
-function localize(key: keyof typeof loadedCollection, ...args: unknown[]) {
-	const val = loadedCollection[key];
-	if (args.length)
-		return format(val, ...args as string[]);
-=======
 function localize(key: keyof typeof loadedCollection, ...args: string[]) {
 	const val = loadedCollection[key];
 	if (args.length)
 		return format(val, ...args);
->>>>>>> 4209bd6a
 	return val;
 }
 
