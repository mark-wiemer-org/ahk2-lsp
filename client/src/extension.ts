--- conflicted
+++ resolved
@@ -26,26 +26,15 @@
 	TransportKind
 } from 'vscode-languageclient/node';
 import { resolve } from 'path';
-<<<<<<< HEAD
 import { ChildProcess, execSync, spawn } from 'child_process';
-=======
-import { ChildProcess, exec, execSync, spawn } from 'child_process';
->>>>>>> befd2e00
 import { readdirSync, readFileSync, lstatSync, readlinkSync, unlinkSync, writeFileSync } from 'fs';
 import { CfgKey, getAhkppConfig, getCfg, ShowOutput } from './config';
 import { resolvePath } from './utils';
 
 let client: LanguageClient, outputchannel: OutputChannel, ahkStatusBarItem: StatusBarItem;
 const ahkprocesses = new Map<number, ChildProcess & { path?: string }>();
-<<<<<<< HEAD
 let v2Interpreter = getCfg<string>(CfgKey.InterpreterPathV2), server_is_ready = false
 const textdecoders: TextDecoder[] = [new TextDecoder('utf8', { fatal: true }), new TextDecoder('utf-16le', { fatal: true })];
-=======
-const ahkconfig = workspace.getConfiguration('AutoHotkey2');
-let ahkpath_cur: string = ahkconfig.InterpreterPath, server_is_ready = false;
-const textdecoders = [new TextDecoder('utf8', { fatal: true }), new TextDecoder('utf-16le', { fatal: true })];
-const isWindows = process.platform === 'win32';
->>>>>>> befd2e00
 let extlist: string[] = [], debugexts: Record<string, string> = {}, langs: string[] = [];
 const loadedCollection = {
 	'ahk2.browse': 'Browse your file system to find AutoHotkey2 interpreter',
@@ -68,12 +57,8 @@
 
 export function activate(context: ExtensionContext): Promise<LanguageClient> {
 	/** Absolute path to `server.js` */
-<<<<<<< HEAD
 	const defaultServerModule = context.asAbsolutePath(`ahk2/server/dist/server.js`);
 	const serverModule = process.env.VSCODE_AHK_SERVER_PATH ? context.asAbsolutePath(process.env.VSCODE_AHK_SERVER_PATH) : defaultServerModule;
-=======
-	const serverModule = context.asAbsolutePath(`server/${process.env.DEBUG ? 'out' : 'dist'}/server.js`);
->>>>>>> befd2e00
 
 	// If the extension is launched in debug mode then the debug server options are used
 	// Otherwise the run options are used
@@ -175,11 +160,7 @@
 							const match_config = get_debug_configs()?.filter(it =>
 								Object.entries(it).every(([k, v]) => equal(v, config[k]))
 							)?.sort((a, b) => Object.keys(a).length - Object.keys(b).length).pop();
-<<<<<<< HEAD
 							const def = { ...getCfg(CfgKey.DebugConfiguration) as Partial<DebugConfiguration> };
-=======
-							const def = { ...ahkconfig.get('DebugConfiguration') as Partial<DebugConfiguration> };
->>>>>>> befd2e00
 							delete def.request, delete def.type;
 							Object.assign(config, def, match_config);
 							if (match_config?.type === 'autohotkey')
