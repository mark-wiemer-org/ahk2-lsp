import {
	commands,
	ConfigurationTarget,
	debug,
	DebugConfiguration,
	env,
	ExtensionContext,
	extensions,
	languages,
	OutputChannel,
	QuickPickItem,
	Range,
	SnippetString,
	StatusBarAlignment,
	StatusBarItem,
	TextEditor,
	Uri,
	window,
	workspace,
	WorkspaceEdit
} from 'vscode';
import {
	LanguageClient,
	LanguageClientOptions,
	ServerOptions,
	TransportKind
} from 'vscode-languageclient/node';
import { resolve } from 'path';
import { ChildProcess, execSync, spawn } from 'child_process';
import { readdirSync, readFileSync, lstatSync, readlinkSync, unlinkSync, writeFileSync } from 'fs';
import { CfgKey, configPrefix, ShowOutput } from '../../util/src/config';
import {
	ClientCommand,
	languageClientId,
	languageClientName,
	outputChannelName,
	clientExecuteCommand,
	clientGetActiveEditorInfo,
	clientInsertSnippet,
	clientSetTextDocumentLanguage,
	clientUpdateStatusBar,
	extRun,
	extSetInterpreter,
	extRunSelection,
	extStop,
	extDebugAttach,
	extDebugConfig,
	extDebugParams,
	extSelectSyntaxes,
	extUpdateVersionInfo,
	serverExportSymbols,
	serverGetAHKVersion,
	serverGetContent,
	serverGetVersionInfo,
	extExtractSymbols,
	extSwitchAHKVersion,
	serverResetInterpreterPath,
} from '../../util/src/env';
import { getConfigIDE, getConfigRoot } from './config';

let client: LanguageClient, outputchannel: OutputChannel, ahkStatusBarItem: StatusBarItem;
const ahkprocesses = new Map<number, ChildProcess & { path?: string }>();

let interpreterPath: string = getConfigIDE(CfgKey.InterpreterPath, ''), server_is_ready = false;
const textdecoders = [new TextDecoder('utf8', { fatal: true }), new TextDecoder('utf-16le', { fatal: true })];
const isWindows = process.platform === 'win32';
let extlist: string[] = [], debugexts: Record<string, string> = {}, langs: string[] = [];
const loadedCollection = {
	'ahk2.browse': 'Browse your file system to find AutoHotkey2 interpreter',
	'ahk2.compiledfailed': 'Compiled failed!',
	'ahk2.compiledsuccessfully': 'Compiled successfully!',
	'ahk2.current': 'Current: {0}',
	'ahk2.debugextnotexist': 'The debug extension was not found, please install the debug extension first!',
	'ahk2.diagnose.all': 'Diagnostic All',
	'ahk2.enterahkpath': 'Enter path to AutoHotkey2 interpreter',
	'ahk2.entercmd': 'Enter the command line parameters that need to be passed',
	'ahk2.enterorfind': 'Enter path or find an existing interpreter',
	'ahk2.enterversion': 'Enter version',
	'ahk2.filenotexist': '\'{0}\' does not exist',
	'ahk2.find': 'Find...',
	'ahk2.savebeforecompilation': 'Please save the script before compilation',
	'ahk2.select': 'Select',
	'ahk2.set.interpreter': 'Select AutoHotkey2 Interpreter',
	'ahk2.unknownversion': 'Unknown version',
};

export function activate(context: ExtensionContext): Promise<LanguageClient> {
	/** Absolute path to `server.js` */
	const extId = context.extension.id;
	// todo should be able to run as part of AHK++ and standalone (external commands will not work standalone)
	const defaultServerModule = context.asAbsolutePath(`${extId.startsWith('mark-wiemer') ? 'ahk2/' : ''}server/dist/server.js`);
	const serverModule = process.env.VSCODE_AHK_SERVER_PATH ? context.asAbsolutePath(process.env.VSCODE_AHK_SERVER_PATH) : defaultServerModule;

	// If the extension is launched in debug mode then the debug server options are used
	// Otherwise the run options are used
	const serverOptions: ServerOptions = {
		run: { module: serverModule, transport: TransportKind.ipc },
		debug: {
			module: serverModule,
			transport: { kind: TransportKind.socket, port: 1219 },
			options: { execArgv: ['--nolazy', '--inspect=6009'] }
		}
	};

	// eslint-disable-next-line @typescript-eslint/no-explicit-any
	const requestHandlers: Record<ClientCommand, any> = {
		[clientExecuteCommand]: (params: string[]) => commands.executeCommand(params.shift() as string, ...params),
		[clientGetActiveEditorInfo]: () => {
			const editor = window.activeTextEditor;
			if (!editor) return;
			const uri = editor.document.uri.toString(), position = editor.selection.end;
			return { uri, position };
		},
		[clientInsertSnippet]: async (params: [string, Range?]) => {
			const editor = window.activeTextEditor;
			if (!editor) return;
			if (params[1]) {
				const { start, end } = params[1];
				await editor.insertSnippet(new SnippetString(params[0]), new Range(start.line, start.character, end.line, end.character));
			} else
				editor.insertSnippet(new SnippetString(params[0]));
		},
		[clientSetTextDocumentLanguage]: async (params: [string, string?]) => {
			const lang = params[1] || 'ahk';
			if (!langs.includes(lang)) {
				window.showErrorMessage(`Unknown language id: ${lang}`);
				return;
			}
			const uri = params[0], it = workspace.textDocuments.find(it => it.uri.toString() === uri);
			it && languages.setTextDocumentLanguage(it, lang);
		},
		[clientUpdateStatusBar]: async (params: [string]) => {
			interpreterPath = params[0];
			onDidChangeInterpreter();
		}
	};

	// Options to control the language client
	const fsw = workspace.createFileSystemWatcher('**/*.{ahk}');
	const clientOptions: LanguageClientOptions = {
		documentSelector: [{ language: 'ahk2' }],
		markdown: { isTrusted: true, supportHtml: true },
		outputChannel: outputchannel = window.createOutputChannel(outputChannelName, '~ahk2-output'),
		outputChannelName: outputChannelName,
		synchronize: { fileEvents: fsw },
		initializationOptions: {
			commands: Object.keys(requestHandlers),
			GlobalStorage: context.globalStorageUri.fsPath,
			...getConfigRoot()
		},
	};

	if (getConfigIDE<unknown>(CfgKey.OneTrueBrace, undefined) !== undefined)
		window.showWarningMessage(`Configuration "${configPrefix}.FormatOptions.one_true_brace" is no longer supported.\nPlease use "${configPrefix}.${CfgKey.BraceStyle}"`);

	// Create the language client and start the client.
	client = new LanguageClient(languageClientId, languageClientName, serverOptions, clientOptions);
	loadLocalize(context.extensionPath + '/package.nls');
	textdecoders.push(new TextDecoder(env.language.startsWith('zh-') ? 'gbk' : 'windows-1252'));

	// Start the client. This will also launch the server
	let onInitialized: undefined | ((value: LanguageClient) => void);
	client.start().then(() => {
		Object.entries(requestHandlers).forEach(handler => client.onRequest(...handler));
		onDidChangeInterpreter();
		if (window.activeTextEditor?.document.languageId === 'ahk2')
			ahkStatusBarItem.show();
		server_is_ready = true;
		onInitialized!(client);
		onInitialized = undefined;
	});

	const id_has_register: string[] = [];
	function update_extensions_info() {
		debugexts = {};
		for (const ext of extensions.all) {
			let type;
			if (ext.extensionKind === 1 && /ahk|autohotkey/i.test(ext.id) &&
				(type = ext.packageJSON?.contributes?.debuggers?.[0]?.type))
				debugexts[type] = ext.id;
		}
		extlist = Object.values(debugexts);
		languages.getLanguages().then(all => langs = all);
		for (const id in debugexts) {
			if (id_has_register.includes(id))
				continue;
			id_has_register.push(id);
			context.subscriptions.push(debug.registerDebugConfigurationProvider(id, {
				async resolveDebugConfiguration(folder, config) {
					if (config.__ahk2debug || window.activeTextEditor?.document.languageId !== 'ahk') {
						let runtime: string | undefined;
						if (!config.__ahk2debug) {
							config.request ||= 'launch';
							/** The most-populated debug config saved to the IDE */
							const bestSavedConfig = getDebugConfigs()?.filter(it =>
								Object.entries(it).every(([k, v]) => equal(v, config[k]))
							)?.sort((a, b) => Object.keys(a).length - Object.keys(b).length).pop();
							const def = getConfigIDE<Partial<DebugConfiguration>>(CfgKey.DebugConfiguration, {});
							delete def.request, delete def.type;
							Object.assign(config, def, bestSavedConfig);
							if (bestSavedConfig?.type === 'autohotkey')
								runtime = bestSavedConfig.runtime_v2;
							// eslint-disable-next-line @typescript-eslint/no-explicit-any
							function equal(a: any, b: any): boolean {
								if (a === b)
									return true;
								if (a.__proto__ !== b.__proto__ || typeof a !== 'object')
									return false;
								if (a instanceof Array)
									return a.every((v, i) => equal(v, b[i]));
								const kv = Object.entries(a);
								return kv.length === Object.keys(b).length && kv.every(([k, v]) => equal(v, b[k]));
							}
						} else if (config.runtime === 'autohotkey')
							runtime = config.runtime_v2;
						if (!(config.runtime ||= runtime)) {
							config.runtime = resolvePath(interpreterPath, folder?.uri.fsPath);
							if (ahkStatusBarItem.text.endsWith('[UIAccess]'))
								config.useUIAVersion = true;
						}
						if (config.request === 'launch')
							config.program ||= '${file}';
						if (config.type === 'ahkdbg')
							config.AhkExecutable ||= config.runtime;
					}
					return config;
				}
			}));
		}
	}
	update_extensions_info();

	commands.executeCommand('setContext', 'ahk:isRunning', false);
	ahkStatusBarItem = window.createStatusBarItem(StatusBarAlignment.Left, 75);
	ahkStatusBarItem.command = extSetInterpreter;
	for (const it of [
		{ text: '$(folder)syntaxes', command: { title: localize('ahk2.select'), command: extSelectSyntaxes } },
	])
		context.subscriptions.push(Object.assign(languages.createLanguageStatusItem(it.command.command, { language: 'ahk2' }), it));
	context.subscriptions.push(
		ahkStatusBarItem, outputchannel, fsw,
		extensions.onDidChange(update_extensions_info),
		commands.registerTextEditorCommand(extRun, textEditor => runScript(textEditor)),
		commands.registerTextEditorCommand(extRunSelection, textEditor => runScript(textEditor, true)),
		commands.registerCommand(extStop, stopRunningScript),
		commands.registerCommand(extSetInterpreter, setInterpreter),
		commands.registerCommand(extDebugConfig, () => beginDebug('c')),
		commands.registerCommand(extDebugParams, () => beginDebug('p')),
		commands.registerCommand(extDebugAttach, () => beginDebug('a')),
		commands.registerCommand(extSelectSyntaxes, selectSyntaxes),
		commands.registerTextEditorCommand(extUpdateVersionInfo, async textEditor => {
			if (!server_is_ready)
				return;
			const infos: { content: string, uri: string, range: Range, single: boolean }[] | null = await client.sendRequest(serverGetVersionInfo, textEditor.document.uri.toString());
			if (!infos?.length) {
				await textEditor.insertSnippet(new SnippetString([
					"/************************************************************************",
					" * @description ${1:}",
					" * @author ${2:}",
					" * @date ${3:$CURRENT_YEAR/$CURRENT_MONTH/$CURRENT_DATE}",
					" * @version ${4:0.0.0}",
					" ***********************************************************************/",
					"", ""
				].join('\n')), new Range(0, 0, 0, 0));
			} else {
				const d = new Date;
				let contents: string[] = [], value: string | undefined;
				for (const info of infos) {
					if (info.single)
						contents.push(info.content.replace(
							/(?<=^;\s*@ahk2exe-setversion\s+)(\S+|(?=[\r\n]))/i,
							s => (value ||= s, '\0')));
					else contents.push(info.content.replace(
						/(?<=^\s*[;*]?\s*@date[:\s]\s*)(\S+|(?=[\r\n]))/im,
						date => [d.getFullYear(), d.getMonth() + 1, d.getDate()].map(
							n => n.toString().padStart(2, '0')).join(date.includes('.') ? '.' : '/')
					).replace(/(?<=^\s*[;*]?\s*@version[:\s]\s*)(\S+|(?=[\r\n]))/im, s => (value ||= s, '\0')));
				}
				if (value !== undefined) {
					value = await window.showInputBox({
						value, prompt: localize('ahk2.enterversion')
					});
					if (!value)
						return;
					contents = contents.map(s => s.replace('\0', value!));
				}
				const ed = new WorkspaceEdit(), uri = textEditor.document.uri;
				infos.forEach(it => it.content !== (value = contents.shift()) &&
					ed.replace(uri, it.range, value!));
				ed.size && workspace.applyEdit(ed);
			}
		}),
<<<<<<< HEAD
		commands.registerTextEditorCommand('ahk++.switchAhkVersion', textEditor => {
=======
		commands.registerTextEditorCommand(extSwitchAHKVersion, textEditor => {
>>>>>>> aad95997
			const doc = textEditor.document;
			languages.setTextDocumentLanguage(doc, doc.languageId === 'ahk2' ? 'ahk' : 'ahk2');
		}),
		commands.registerTextEditorCommand(extExtractSymbols, textEditor => {
			const doc = textEditor.document;
			if (doc.languageId !== 'ahk2')
				return;
			client.sendRequest(serverExportSymbols, doc.uri.toString())
				.then(result => workspace.openTextDocument({
					language: 'json', content: JSON.stringify(result, undefined, 2)
				}).then(d => window.showTextDocument(d, 2)));
		}),
		workspace.registerTextDocumentContentProvider('ahkres', {
			provideTextDocumentContent(uri, token) {
				if (token.isCancellationRequested)
					return;
				return client.sendRequest(serverGetContent, uri.toString()).then(content => {
					setTimeout(() => {
						const it = workspace.textDocuments.find(it => it.uri.scheme === 'ahkres' && it.uri.path === uri.path);
						it && it.languageId !== 'ahk2' && languages.setTextDocumentLanguage(it, 'ahk2');
					}, 100);
					return content as string;
				});
			}
		}),
		workspace.onDidCloseTextDocument(e => client.sendNotification('onDidCloseTextDocument',
			e.isClosed ? { uri: '', id: '' } : { uri: e.uri.toString(), id: e.languageId })),
		window.onDidChangeActiveTextEditor(e => e?.document.languageId === 'ahk2'
			? ahkStatusBarItem.show() : ahkStatusBarItem.hide()),
	);
	return new Promise(resolve => onInitialized = resolve);
}

export function deactivate() {
	return client?.stop();
}

function decode(buf: Buffer) {
	for (const td of textdecoders) {
		try {
			return td.decode(buf);
		} catch { };
	}
	return buf.toString();
}

/** Also in original src */
export enum LanguageId {
    ahk1 = 'ahk',
    ahk2 = 'ahk2',
}

const isV1 = (): boolean =>
    window.activeTextEditor?.document.languageId === LanguageId.ahk1;

/**
 * Runs the script or selection in the provided editor.
 * Works for both AHK v1 and AHK v2
 * Does not work on never-saved files (new untitled documents)
 */
async function runScript(textEditor: TextEditor, runSelection = false) {
	const interpreter: string | undefined = isV1() ? getConfigIDE(CfgKey.InterpreterPathV1, '') : getConfigIDE(CfgKey.InterpreterPath, '');
	const executePath = resolvePath(interpreter, workspace.getWorkspaceFolder(textEditor.document.uri)?.uri.fsPath);
	if (!executePath) {
		const s = interpreter || 'AutoHotkey.exe';
		window.showErrorMessage(localize('ahk2.filenotexist', s), localize('ahk2.set.interpreter'))
		.then(r => r ? setInterpreter() : undefined);
		return;
	}
	let selectedText = '', path = '*', command = `"${executePath}" /ErrorStdOut=utf-8 `;
	let startTime: Date;
	const showOutput = getConfigIDE<ShowOutput>(CfgKey.ShowOutput, 'always');
	if (showOutput === 'always')
		outputchannel.show(true);
	if (!ahkprocesses.size)
		outputchannel.clear();

	// Build the command
	if (runSelection)
		selectedText = textEditor.selections.map(textEditor.document.getText).join('\n');
	else if (textEditor.document.isUntitled || !textEditor.document.uri.toString().startsWith('file:///'))
		selectedText = textEditor.document.getText();
	executePath.replace(/^(.+[\\/])AutoHotkeyUX\.exe$/i, (...m) => {
		const lc = m[1] + 'launcher.ahk';
		if (existsSync(lc))
			command = `"${executePath}" "${lc}" `;
		return '';
	})

	// Spawn the process
	let process: ChildProcess & { path?: string };
	if (selectedText !== '') {
		if (ahkStatusBarItem.text.endsWith('[UIAccess]')) {
			path = resolve(__dirname, 'temp.ahk');
			writeFileSync(path, selectedText);
			command += `"${path}"`, startTime = new Date();
			process = spawn(command, { cwd: `${resolve(textEditor.document.fileName, '..')}`, shell: true });
			unlinkSync(path);
		} else {
			command += path, startTime = new Date();
			process = spawn(command, { cwd: `${resolve(textEditor.document.fileName, '..')}`, shell: true });
			process.stdin?.write(selectedText), process.stdin?.end();
		}
	} else {
		if (textEditor.document.isUntitled)
			return;
		await commands.executeCommand('workbench.action.files.save');
		path = textEditor.document.fileName, command += `"${path}"`, startTime = new Date();
		process = spawn(command, { cwd: resolve(path, '..'), shell: true });
	}

	if (process.pid) {
		outputchannel.appendLine(`[Running] [pid:${process.pid}] ${command}`);
		ahkprocesses.set(process.pid, process);
		process.path = path;
		commands.executeCommand('setContext', 'ahk:isRunning', true);
		process.stderr?.on('data', (data) => {
			outputchannel.appendLine(decode(data));
		});
		process.on('error', (error) => {
			outputchannel.appendLine(JSON.stringify(error));
			ahkprocesses.delete(process.pid!);
		});
		process.stdout?.on('data', (data) => {
			outputchannel.appendLine(decode(data));
		});
		process.on('exit', (code) => {
			outputchannel.appendLine(`[Done] [pid:${process.pid}] exited with code=${code} in ${((new Date()).getTime() - startTime.getTime()) / 1000} seconds`);
			ahkprocesses.delete(process.pid!);
			if (!ahkprocesses.size)
				commands.executeCommand('setContext', 'ahk:isRunning', false);
		});
	} else
		outputchannel.appendLine(`[Fail] ${command}`);
}

async function stopRunningScript() {
	if (!ahkprocesses.size)
		return;
	if (ahkprocesses.size === 1)
		ahkprocesses.forEach(t => kill(t.pid!));
	else {
		const pick = window.createQuickPick(), items: QuickPickItem[] = [];
		pick.title = 'Running Scripts';
		ahkprocesses.forEach(t => items.push({ label: `pid: ${t.pid}`, detail: t.path }));
		pick.items = items, pick.canSelectMany = true;
		pick.onDidAccept(() => {
			pick.selectedItems.forEach(item => kill(parseInt(item.label.slice(5))));
			pick.dispose();
		});
		pick.show();
	}
	function kill(pid: number) {
		execSync('taskkill /pid ' + pid + ' /T /F');
		ahkprocesses.delete(pid);
	}
}

/** Return the debug configs for the installed AHK debug extensions */
function getDebugConfigs() {
	const allconfigs = workspace.getConfiguration('launch').inspect<DebugConfiguration[]>('configurations');
	return allconfigs && [
		...allconfigs.workspaceFolderValue ?? [],
		...allconfigs.workspaceValue ?? [],
		...allconfigs.globalValue ?? []].filter(it => it.type in debugexts);
}

/**
 * Begins debugging with the provided debug type.
 * @param type 'f' for file, 'c' for configs, 'p' for params, 'a' for attach
 * - f: Debug the current file.
 * - c: Debug with the selected configuration.
 * - p: Debug with the specified parameters. Only available for `zero-plusplus.vscode-autohotkey-debug`.
 * - a: Attach to the process. Only available for `zero-plusplus.vscode-autohotkey-debug`.
 */
async function beginDebug(type: 'f' | 'c' | 'p' | 'a') {
	let extname: string | undefined;
	const editor = window.activeTextEditor;
	let config = { 
		...getConfigIDE<Record<string, unknown>>(CfgKey.DebugConfiguration, {}),
		request: 'launch',
		__ahk2debug: true
	} as unknown as DebugConfiguration;
	if (!extlist.length) {
		window.showErrorMessage(localize('ahk2.debugextnotexist'));
		extname = await window.showQuickPick(['zero-plusplus.vscode-autohotkey-debug', 'helsmy.autohotkey-debug', 'mark-wiemer.vscode-autohotkey-plus-plus', 'cweijan.vscode-autohotkey-plus']);
		if (extname)
			commands.executeCommand('workbench.extensions.installExtension', extname);
		return;
	}
	if ('ap'.includes(type)) {
		if (!extlist.includes(extname = 'zero-plusplus.vscode-autohotkey-debug')) {
			window.showErrorMessage('zero-plusplus.vscode-autohotkey-debug was not found!');
			return;
		}
		config.type = Object.entries(debugexts).find(([, v]) => v === extname)![0];
		if (type === 'p') {
			let input = await window.showInputBox({ prompt: localize('ahk2.entercmd') });
			if (input === undefined)
				return;
			if ((input = input.trim())) {
				const args: string[] = [];
				input.replace(/('|")(.*?(?<!\\))\1(?=(\s|$))|(\S+)/g, (...m) => {
					args.push(m[4] || m[2]);
					return '';
				});
				config.args = args;
			}
		} else config.request = 'attach';
	} else if (type === 'c') {
		const configs = getDebugConfigs();
		if (configs?.length) {
			const pick = window.createQuickPick<{ label: string, data: DebugConfiguration }>();
			pick.items = configs.map(it => ({ label: it.name, data: it }));
			pick.show();
			const pickedDebugConfig = await new Promise<DebugConfiguration | undefined>(resolve => {
				pick.onDidAccept(() => resolve(pick.selectedItems[0]?.data));
				pick.onDidHide(() => resolve(undefined));
			});
			pick.dispose();
			if (!pickedDebugConfig)
				return;
			config = pickedDebugConfig;
		}
	} else config.program = '${file}';
	config.type ||= Object.keys(debugexts).sort().pop()!;
	config.name ||= `AutoHotkey ${config.request === 'attach' ? 'Attach' : 'Debug'}`;
	debug.startDebugging(editor && workspace.getWorkspaceFolder(editor.document.uri), config);
}

/**
 * Sets the v2 interpreter path via quick pick.
 * Updates the most local configuration target that has a custom interpreter path.
 * If no target has a custom path, updates workspace folder config.
 */
async function setInterpreter() {
	// eslint-disable-next-line prefer-const
	let index = -1, { path: ahkpath, from } = getInterpreterPath();
	const list: QuickPickItem[] = [], _ = (ahkpath = resolvePath(interpreterPath || ahkpath, undefined, false)).toLowerCase();
	const pick = window.createQuickPick();
	let it: QuickPickItem, active: QuickPickItem | undefined, sel: QuickPickItem = { label: '' };
	list.push({ alwaysShow: true, label: localize('ahk2.enterahkpath') + '...', detail: localize('ahk2.enterorfind') });
	it = { label: localize('ahk2.find'), detail: localize('ahk2.browse') };
	if (ahkpath)
		await addpath(resolve(ahkpath, '..'), _.includes('autohotkey') ? 20 : 5);
	if (!_.includes('c:\\program files\\autohotkey\\'))
		await addpath('C:\\Program Files\\AutoHotkey\\', 20);
	index = list.map(it => it.detail?.toLowerCase()).indexOf((interpreterPath || ahkpath).toLowerCase());
	if (index !== -1)
		active = list[index];

	pick.matchOnDetail = true, pick.items = list;
	pick.title = localize('ahk2.set.interpreter');
	if (active)
		pick.activeItems = [active];
	pick.placeholder = localize('ahk2.current', interpreterPath);
	pick.show();
	pick.onDidAccept(async () => {
		if (pick.selectedItems[0] === list[0]) {
			pick.title = undefined, pick.activeItems = [], pick.value = '', pick.items = [it];
			pick.placeholder = localize('ahk2.enterahkpath');
			return;
		} else if (pick.selectedItems[0] === it) {
			pick.ignoreFocusOut = true;
			const path = await window.showOpenDialog({
				defaultUri: ahkpath ? Uri.file(ahkpath) : undefined,
				filters: { Executables: ['exe'] },
				openLabel: localize('ahk2.select')
			});
			if (path)
				sel.detail = path[0].fsPath;
		} else {
			if ((it = pick.selectedItems[0])) {
				if ((!active || it !== active) && it.detail)
					sel = it;
			} else if (pick.value.match(/\.exe/i) && existsSync(pick.value))
				sel.detail = pick.value;
		}
		pick.dispose();
		if (sel.detail) {
			ahkStatusBarItem.tooltip = interpreterPath = sel.detail;
			getConfigRoot().update(CfgKey.InterpreterPath, interpreterPath, from);
			ahkStatusBarItem.text = sel.label ||= (await getAHKVersion([interpreterPath]))[0];
			if (server_is_ready)
				commands.executeCommand(serverResetInterpreterPath, interpreterPath);
		}
	});
	pick.onDidHide(() => pick.dispose());

	async function addpath(dirpath: string, max: number) {
		const paths: string[] = [];
		if (!existsSync(dirpath))
			return;
		for (let file of readdirSync(dirpath)) {
			const path = resolve(dirpath, file);
			try {
				if (statSync(path).isDirectory()) {
					for (file of readdirSync(path)) {
						const path2 = resolve(path, file);
						if (file.toLowerCase().endsWith('.exe') && !statSync(path2).isDirectory())
							paths.push(path2);
					}
				} else if (file.toLowerCase().endsWith('.exe'))
					paths.push(path);
				if (paths.length >= max)
					break;
			} catch { }
		}
		(await getAHKVersion(paths)).forEach((label, i) => {
			if (label.match(/\bautohotkey.*?2\./i) && !label.endsWith('[UIAccess]'))
				list.push({ label, detail: paths[i] });
		});
	}
}

async function selectSyntaxes() {
	const path = (await window.showOpenDialog({ canSelectFiles: false, canSelectFolders: true }))?.[0].fsPath;
	const t = getConfigRoot().inspect(CfgKey.Syntaxes);
	let v = '', f = ConfigurationTarget.Global;
	if (t) {
		v = ((f = ConfigurationTarget.WorkspaceFolder, t.workspaceFolderValue) ??
			(f = ConfigurationTarget.Workspace, t.workspaceValue) ??
			(f = ConfigurationTarget.Global, t.globalValue) ?? '') as string;
	}
	if (path === undefined || v.toLowerCase() === path.toLowerCase())
		return;
	getConfigRoot().update(CfgKey.Syntaxes, path || undefined, f);
}

function getAHKVersion(paths: string[]): Thenable<string[]> {
	return client.sendRequest(serverGetAHKVersion, paths.map(p => resolvePath(p, undefined, true) || p));
}

function getInterpreterPath() {
	const t = getConfigRoot().inspect(CfgKey.InterpreterPath);
	let path = '';
	if (t)
		if ((path = t.workspaceFolderValue as string))
			return { path, from: ConfigurationTarget.WorkspaceFolder };
		else if ((path = t.workspaceValue as string))
			return { path, from: ConfigurationTarget.Workspace };
		else if ((path = t.globalValue as string))
			return { path, from: ConfigurationTarget.Global };
		else path = t.defaultValue as string ?? '';
	return { path };
}

async function onDidChangeInterpreter() {
	const uri = window.activeTextEditor?.document.uri;
	const ws = uri ? workspace.getWorkspaceFolder(uri)?.uri.fsPath : undefined;
	let ahkPath = resolvePath(interpreterPath, ws, false);
	if (ahkPath.toLowerCase().endsWith('.exe') && existsSync(ahkPath)) {
		// ahkStatusBarItem.tooltip is the current saved interpreter path
		if (ahkPath !== ahkStatusBarItem.tooltip) {
			ahkStatusBarItem.tooltip = ahkPath;
			ahkStatusBarItem.text = (await getAHKVersion([ahkPath]))[0] || localize('ahk2.unknownversion');
		}
	} else {
		ahkStatusBarItem.text = localize('ahk2.set.interpreter')
		ahkStatusBarItem.tooltip = undefined, ahkPath = '';
	}
}

/**
 * Resolves a given path to an absolute path.
 * Returns empty string if the file does not exist or has no access rights.
 */
function resolvePath(path: string | undefined, workspace?: string, resolveSymbolicLink = true): string {
	if (!path)
		return '';
	const paths: string[] = [];
	// If the path does not contain a colon, resolve it relative to the workspace
	if (!path.includes(':'))
		paths.push(resolve(workspace ?? '', path));
	// If there are no slashes or backslashes in the path and the platform is Windows
	if (!/[\\/]/.test(path) && isWindows)
		paths.push(execSync(`where ${path}`, { encoding: 'utf-8' }).trim());
	paths.push(path);
	for (let path of paths) {
		if (!path) continue;
		try {
			if (lstatSync(path).isSymbolicLink() && resolveSymbolicLink)
				path = resolve(path, '..', readlinkSync(path));
			return path;
		} catch { }
	}
	return '';
}

/**
 * Returns whether the given path exists.
 * Only returns false if lstatSync give an ENOENT error.
 */
function existsSync(path: string): boolean {
	try {
		lstatSync(path);
	} catch (err) {
		if ((err as { code: string })?.code === 'ENOENT')
			return false;
	}
	return true;
}

/** Returns lstatSync on the file, resolving the symbolic link if it exists. */
function statSync(path: string) {
	const st = lstatSync(path);
	if (st.isSymbolicLink())
		return lstatSync(resolve(path, '..', readlinkSync(path)));
	return st;
}

function loadLocalize(nls: string) {
	let s = `${nls}.${env.language}.json`;
	if (!existsSync(s)) {
		if (!env.language.startsWith('zh-') || !existsSync(s = `${nls}.zh-cn.json`))
			return;
	}
	try {
		const obj = JSON.parse(readFileSync(s, { encoding: 'utf8' }));
		for (const key of Object.keys(loadedCollection) as Array<keyof typeof loadedCollection>)
			if ((s = obj[key]))
				loadedCollection[key] = s;
	} catch { }
}

function localize(key: keyof typeof loadedCollection, ...args: string[]) {
	const val = loadedCollection[key];
	if (args.length)
		return format(val, ...args);
	return val;
}

function format(message: string, ...args: string[]): string {
	return message.replace(/\{(\d+)\}/g, (...m) => {
		const i = parseInt(m[1]);
		if (i < args.length)
			return args[i];
		return ' ';
	});
}<|MERGE_RESOLUTION|>--- conflicted
+++ resolved
@@ -290,11 +290,7 @@
 				ed.size && workspace.applyEdit(ed);
 			}
 		}),
-<<<<<<< HEAD
-		commands.registerTextEditorCommand('ahk++.switchAhkVersion', textEditor => {
-=======
 		commands.registerTextEditorCommand(extSwitchAHKVersion, textEditor => {
->>>>>>> aad95997
 			const doc = textEditor.document;
 			languages.setTextDocumentLanguage(doc, doc.languageId === 'ahk2' ? 'ahk' : 'ahk2');
 		}),
