--- conflicted
+++ resolved
@@ -9,13 +9,8 @@
 export function activate(context: ExtensionContext) {
 	const serverMain = Uri.joinPath(context.extensionUri, 'server/dist/browserServerMain.js');
 	/* eslint-disable-next-line */
-<<<<<<< HEAD
-	const request_handlers: Record<string, (...params: any[]) => any> = {
-		'ahk2.getActiveTextEditorUriAndPosition': () => {
-=======
 	const request_handlers: Record<ClientCommand, (...params: any[]) => any> = {
 		[clientGetActiveEditorInfo]: () => {
->>>>>>> 4209bd6a
 			const editor = window.activeTextEditor;
 			if (!editor) return;
 			const uri = editor.document.uri.toString(), position = editor.selection.end;
@@ -72,13 +67,8 @@
 	}, new Worker(serverMain.toString()));
 
 	context.subscriptions.push(
-<<<<<<< HEAD
-		commands.registerTextEditorCommand('ahk2.update.versioninfo', async textEditor => {
-			const infos: { content: string, uri: string, range: Range, single: boolean }[] | null = await client.sendRequest('ahk2.getVersionInfo', textEditor.document.uri.toString());
-=======
 		commands.registerTextEditorCommand(extUpdateVersionInfo, async textEditor => {
 			const infos: { content: string, uri: string, range: Range, single: boolean }[] | null = await client.sendRequest(serverGetVersionInfo, textEditor.document.uri.toString());
->>>>>>> 4209bd6a
 			if (!infos?.length) {
 				await textEditor.insertSnippet(new SnippetString([
 					"/************************************************************************",
