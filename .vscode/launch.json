// A launch configuration that compiles the extension and then opens it inside a new window
{
	"version": "0.2.0",
	"configurations": [
		{
			"type": "extensionHost",
			"request": "launch",
			"name": "Launch Client",
			"runtimeExecutable": "${execPath}",
			"preLaunchTask": "npm: watch",
<<<<<<< HEAD
			"args": [
				"--extensionDevelopmentPath=${workspaceFolder}"
			],
			"outFiles": [
				"${workspaceFolder}/client/dist/**/*.js"
			]
=======
			"args": ["--extensionDevelopmentPath=${workspaceFolder}"],
			"outFiles": ["${workspaceFolder}/client/dist/**/*.js"]
>>>>>>> 4209bd6a
		},
		{
			"type": "node",
			"request": "attach",
			"name": "Attach to Server",
			"port": 6009,
			"restart": true,
			"outFiles": [
				"${workspaceFolder}/server/out/**/*.js",
				"${workspaceFolder}/server/dist/**/*.js"
			]
		},
		{
<<<<<<< HEAD
=======
			// Results go to Debug Console (Ctrl+Shift+Y)
>>>>>>> 4209bd6a
			"name": "Extension Tests",
			"type": "extensionHost",
			"request": "launch",
			"runtimeExecutable": "${execPath}",
			"preLaunchTask": "npm: watch",
			"args": [
				"--disable-extensions",
				"--extensionDevelopmentPath=${workspaceFolder}"
			],
<<<<<<< HEAD
			"outFiles": [
				"${workspaceFolder}/client/dist/test/**/*.js"
			],
=======
			"outFiles": ["${workspaceFolder}/client/dist/test/**/*.js"],
>>>>>>> 4209bd6a
			"testConfiguration": "${workspaceFolder}/.vscode-test.mjs"
		},
		{
			"name": "Run Web Extension",
			"type": "extensionHost",
			"debugWebWorkerHost": true,
			"request": "launch",
			"args": [
				"--disable-extensions",
				"--extensionDevelopmentPath=${workspaceFolder}",
				"--extensionDevelopmentKind=web"
			],
			"outFiles": [
				"${workspaceFolder}/client/dist/**/*.js",
				"${workspaceFolder}/server/dist/**/*.js"
			],
			"preLaunchTask": "npm: watch-web"
		}
	],
	"compounds": [
		{
			"name": "Client + Server",
			"configurations": ["Launch Client", "Attach to Server"]
		}
	]
}<|MERGE_RESOLUTION|>--- conflicted
+++ resolved
@@ -8,17 +8,8 @@
 			"name": "Launch Client",
 			"runtimeExecutable": "${execPath}",
 			"preLaunchTask": "npm: watch",
-<<<<<<< HEAD
-			"args": [
-				"--extensionDevelopmentPath=${workspaceFolder}"
-			],
-			"outFiles": [
-				"${workspaceFolder}/client/dist/**/*.js"
-			]
-=======
 			"args": ["--extensionDevelopmentPath=${workspaceFolder}"],
 			"outFiles": ["${workspaceFolder}/client/dist/**/*.js"]
->>>>>>> 4209bd6a
 		},
 		{
 			"type": "node",
@@ -32,10 +23,7 @@
 			]
 		},
 		{
-<<<<<<< HEAD
-=======
 			// Results go to Debug Console (Ctrl+Shift+Y)
->>>>>>> 4209bd6a
 			"name": "Extension Tests",
 			"type": "extensionHost",
 			"request": "launch",
@@ -45,13 +33,7 @@
 				"--disable-extensions",
 				"--extensionDevelopmentPath=${workspaceFolder}"
 			],
-<<<<<<< HEAD
-			"outFiles": [
-				"${workspaceFolder}/client/dist/test/**/*.js"
-			],
-=======
 			"outFiles": ["${workspaceFolder}/client/dist/test/**/*.js"],
->>>>>>> 4209bd6a
 			"testConfiguration": "${workspaceFolder}/.vscode-test.mjs"
 		},
 		{
