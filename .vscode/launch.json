--- conflicted
+++ resolved
@@ -25,35 +25,20 @@
 				"--extensionDevelopmentPath=${workspaceFolder}",
 				"--extensionTestsPath=${workspaceFolder}/client/dist/test/runTest"
 			],
-			"outFiles": [
-				"${workspaceFolder}/client/dist/test/**/*.js"
-			]
+			"outFiles": ["${workspaceFolder}/client/dist/test/**/*.js"]
 		},
 		{
 			"type": "extensionHost",
 			"request": "launch",
 			"name": "Launch Client",
 			"runtimeExecutable": "${execPath}",
-<<<<<<< HEAD
-			"args": ["--extensionDevelopmentPath=${workspaceRoot}"],
-=======
-			"preLaunchTask": "npm: watch",
-			"args": [
-				"--extensionDevelopmentPath=${workspaceFolder}"
-			],
->>>>>>> f2544051
+			"args": ["--extensionDevelopmentPath=${workspaceFolder}"],
 			"env": {
 				"VSCODE_AHK_SERVER_PATH": "server/dist/server.js",
 				"SYNTAXES_PATH": "syntaxes"
 			},
-<<<<<<< HEAD
-			"outFiles": ["${workspaceRoot}/client/dist/**/*.js"],
+			"outFiles": ["${workspaceFolder}/client/dist/**/*.js"],
 			"preLaunchTask": "npm: build:dev"
-=======
-			"outFiles": [
-				"${workspaceFolder}/client/dist/**/*.js"
-			]
->>>>>>> f2544051
 		},
 		{
 			"type": "node",
