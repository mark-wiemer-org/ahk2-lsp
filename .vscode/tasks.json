--- conflicted
+++ resolved
@@ -6,10 +6,7 @@
 			"script": "watch",
 			"group": "build",
 			"isBackground": true,
-<<<<<<< HEAD
-=======
 			// Requires connor4312.esbuild-problem-matchers extension
->>>>>>> 4209bd6a
 			"problemMatcher": "$esbuild-watch"
 		},
 		{
@@ -17,10 +14,7 @@
 			"script": "watch-web",
 			"group": "build",
 			"isBackground": true,
-<<<<<<< HEAD
-=======
 			// Requires connor4312.esbuild-problem-matchers extension
->>>>>>> 4209bd6a
 			"problemMatcher": "$esbuild-watch"
 		}
 	]
