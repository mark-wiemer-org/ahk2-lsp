--- conflicted
+++ resolved
@@ -3,11 +3,7 @@
 
 function main() {
 	const options: Record<string, string> = {};
-<<<<<<< HEAD
-	process.argv.slice(2).forEach(s => {
-=======
 	process.argv.slice(2).forEach((s) => {
->>>>>>> 4209bd6a
 		const arr = s.split('=');
 		options[arr[0]] = arr[1];
 	});
