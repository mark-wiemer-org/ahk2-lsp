--- conflicted
+++ resolved
@@ -3,13 +3,8 @@
 import { Lexer } from '../src/Lexer';
 
 function main() {
-<<<<<<< HEAD
-	const options: { [k: string]: string } = {};
+	const options: Record<string, string> = {};
 	process.argv.slice(2).forEach((s) => {
-=======
-	const options: Record<string, string> = {};
-	process.argv.slice(2).forEach(s => {
->>>>>>> f2544051
 		const arr = s.split('=');
 		options[arr[0]] = arr[1];
 	});
