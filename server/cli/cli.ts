import { openFile } from '../src/common';
import { Lexer } from '../src/lexer';

function main() {
	const options: Record<string, string> = {};
	process.argv.slice(2).forEach((s) => {
		const arr = s.split('=');
		options[arr[0]] = arr[1].replace(/^(['"])(.*)\1$/, '$2');
	});
<<<<<<< HEAD
	let path: string = options.path ?? '';
	path = path.replace(/^(['"])(.*)\1$/, '$2');
	if (!path) return;
	try {
		const td = openFile(path, false);
		if (!td) return;
		const sc = new Lexer(td).beautify({});
=======
	const path: string = options.path ?? '';
	if (!path)
		return;
	try {
		const td = openFile(path, false);
		if (!td)
			return;
		const sc = new Lexer(td).beautify(options);
>>>>>>> c40a0451
		console.log(sc);
	} catch (e) {
		console.error(e);
	}
}

main();<|MERGE_RESOLUTION|>--- conflicted
+++ resolved
@@ -7,24 +7,12 @@
 		const arr = s.split('=');
 		options[arr[0]] = arr[1].replace(/^(['"])(.*)\1$/, '$2');
 	});
-<<<<<<< HEAD
-	let path: string = options.path ?? '';
-	path = path.replace(/^(['"])(.*)\1$/, '$2');
+	const path: string = options.path ?? '';
 	if (!path) return;
 	try {
 		const td = openFile(path, false);
 		if (!td) return;
-		const sc = new Lexer(td).beautify({});
-=======
-	const path: string = options.path ?? '';
-	if (!path)
-		return;
-	try {
-		const td = openFile(path, false);
-		if (!td)
-			return;
 		const sc = new Lexer(td).beautify(options);
->>>>>>> c40a0451
 		console.log(sc);
 	} catch (e) {
 		console.error(e);
