--- conflicted
+++ resolved
@@ -1,9 +1,5 @@
 import { execSync, spawnSync } from 'child_process';
-<<<<<<< HEAD
-import { interpreterPathV2, isWindows } from './common';
-=======
-import { ahkpath_cur } from './common';
->>>>>>> befd2e00
+import { interpreterPathV2 } from './common';
 import { lstatSync, readlinkSync } from 'fs';
 import { resolve } from 'path';
 
