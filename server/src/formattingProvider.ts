--- conflicted
+++ resolved
@@ -4,11 +4,7 @@
 
 export async function documentFormatting(params: DocumentFormattingParams): Promise<TextEdit[]> {
 	const doc = lexers[params.textDocument.uri.toLowerCase()], range = Range.create(0, 0, doc.document.lineCount, 0);
-<<<<<<< HEAD
-	const opts = getCfg<FormatOptions>(CfgKey.Formatter);
-=======
 	const opts = getCfg<FormatOptions>(CfgKey.Formatter) ?? {};
->>>>>>> aad95997
 	opts.indent_string ??= params.options.insertSpaces ? ' '.repeat(params.options.tabSize) : '\t';
 	const newText = doc.beautify(opts);
 	return [{ range, newText }];
@@ -16,11 +12,7 @@
 
 export async function rangeFormatting(params: DocumentRangeFormattingParams): Promise<TextEdit[] | undefined> {
 	const doc = lexers[params.textDocument.uri.toLowerCase()], range = params.range;
-<<<<<<< HEAD
-	const opts = getCfg<FormatOptions>(CfgKey.Formatter);
-=======
 	const opts = getCfg<FormatOptions>(CfgKey.Formatter) ?? {};
->>>>>>> aad95997
 	opts.indent_string = params.options.insertSpaces ? ' '.repeat(params.options.tabSize) : '\t';
 	const newText = doc.beautify(opts, range).trim();
 	return [{ range, newText }];
@@ -28,11 +20,7 @@
 
 export async function typeFormatting(params: DocumentOnTypeFormattingParams): Promise<TextEdit[] | undefined> {
 	const doc = lexers[params.textDocument.uri.toLowerCase()], { ch, position } = params;
-<<<<<<< HEAD
-	const options = getCfg<FormatOptions>(CfgKey.Formatter);
-=======
 	const options = getCfg<FormatOptions>(CfgKey.Formatter) ?? {};
->>>>>>> aad95997
 	let tk: Token, s: string, pp: number | undefined, result: TextEdit[] | undefined;
 	options.indent_string = ' '.repeat(params.options.tabSize);
 	s = doc.document.getText({ start: { line: 0, character: 0 }, end: { line: 0, character: 1 } });
