--- conflicted
+++ resolved
@@ -1,50 +1,31 @@
 import { DocumentFormattingParams, DocumentOnTypeFormattingParams, DocumentRangeFormattingParams, Position, Range, TextEdit } from 'vscode-languageserver';
-<<<<<<< HEAD
-import { chinese_punctuations, ahkppConfig, lexers, Token } from './common';
-import { CfgKey, FormatterConfig, getCfg } from './config';
+import { chinese_punctuations, lexers, Token } from './common';
+import { CfgKey, FormatOptions, getCfg } from '../../util/src/config';
 
 export async function documentFormatting(params: DocumentFormattingParams): Promise<TextEdit[]> {
 	const doc = lexers[params.textDocument.uri.toLowerCase()], range = Range.create(0, 0, doc.document.lineCount, 0);
-	const opts = getCfg<FormatterConfig>(ahkppConfig, CfgKey.Formatter);
-	opts.indentString ??= params.options.insertSpaces ? ' '.repeat(params.options.tabSize) : '\t';
-=======
-import { chinese_punctuations, lexers, Token } from './common';
-import { ahklsConfig } from '../../util/src/config';
-
-export async function documentFormatting(params: DocumentFormattingParams): Promise<TextEdit[]> {
-	const doc = lexers[params.textDocument.uri.toLowerCase()], range = Range.create(0, 0, doc.document.lineCount, 0);
-	const opts = { ...ahklsConfig.FormatOptions };
+	const opts = getCfg<FormatOptions>(CfgKey.Formatter);
 	opts.indent_string ??= params.options.insertSpaces ? ' '.repeat(params.options.tabSize) : '\t';
->>>>>>> 4209bd6a
 	const newText = doc.beautify(opts);
 	return [{ range, newText }];
 }
 
 export async function rangeFormatting(params: DocumentRangeFormattingParams): Promise<TextEdit[] | undefined> {
 	const doc = lexers[params.textDocument.uri.toLowerCase()], range = params.range;
-<<<<<<< HEAD
-	const opts = getCfg<FormatterConfig>(ahkppConfig, CfgKey.Formatter);
-	opts.indentString = params.options.insertSpaces ? ' '.repeat(params.options.tabSize) : '\t';
-=======
-	const opts = { ...ahklsConfig.FormatOptions };
+	const opts = getCfg<FormatOptions>(CfgKey.Formatter);
 	opts.indent_string = params.options.insertSpaces ? ' '.repeat(params.options.tabSize) : '\t';
->>>>>>> 4209bd6a
 	const newText = doc.beautify(opts, range).trim();
 	return [{ range, newText }];
 }
 
 export async function typeFormatting(params: DocumentOnTypeFormattingParams): Promise<TextEdit[] | undefined> {
 	const doc = lexers[params.textDocument.uri.toLowerCase()], { ch, position } = params;
-<<<<<<< HEAD
-	const options = getCfg<FormatterConfig>(ahkppConfig, CfgKey.Formatter);
-=======
-	const opts = { ...ahklsConfig.FormatOptions };
->>>>>>> 4209bd6a
+	const options = getCfg<FormatOptions>(CfgKey.Formatter);
 	let tk: Token, s: string, pp: number | undefined, result: TextEdit[] | undefined;
-	options.indentString = ' '.repeat(params.options.tabSize);
+	options.indent_string = ' '.repeat(params.options.tabSize);
 	s = doc.document.getText({ start: { line: 0, character: 0 }, end: { line: 0, character: 1 } });
 	if (s === '\t' || !params.options.insertSpaces && s !== ' ')
-		options.indentString = '\t';
+		options.indent_string = '\t';
 	if (ch === '\n') {
 		// eslint-disable-next-line prefer-const
 		let { line, character } = position;
@@ -58,9 +39,9 @@
 			character = linetexts[1].length;
 
 		if (s.endsWith('{')) {
-			const prev = options.indentString;
+			const prev = options.indent_string;
 			if ((result = format_end_with_brace({ line: line - 1, character: s.length }))) {
-				indentString = options.indentString;
+				indentString = options.indent_string;
 				if (linetexts[1].substring(0, character) !== indentString)
 					result.push({
 						newText: indentString,
@@ -81,7 +62,7 @@
 			const range = { start: doc.document.positionAt(pp), end: { line: line - 1, character: s.length } };
 			const newText = doc.beautify(options, range).trim();
 			result = [{ range, newText }];
-			indentString = options.indentString;
+			indentString = options.indent_string;
 			if (linetexts[1].substring(0, character) !== indentString)
 				result.push({
 					newText: indentString,
