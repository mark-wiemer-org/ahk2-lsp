--- conflicted
+++ resolved
@@ -21,13 +21,8 @@
 import { builtin_ahkv1_commands, builtin_variable, builtin_variable_h } from './constants';
 import { action, completionitem, diagnostic, warn } from './localize';
 import {
-<<<<<<< HEAD
 	a_vars, ahk_version, ahkuris, ahkvars, alpha_3, connection, ahkppConfig,
-	hoverCache, isBrowser, isahk2_h, lexers, libdirs, libfuncs, locale, openAndParse, openFile,
-=======
-	a_vars, ahk_version, ahkuris, ahkvars, alpha_3, connection, extsettings,
 	hoverCache, isahk2_h, lexers, libdirs, libfuncs, locale, openAndParse, openFile,
->>>>>>> befd2e00
 	restorePath, rootdir, setTextDocumentLanguage, symbolProvider, utils, workspaceFolders
 } from './common';
 import { newFormatterConfig, FormatterConfig, BraceStyle, ActionType, newAhkppConfig, CallWithoutParentheses, getCfg, CfgKey } from './config';
@@ -5423,11 +5418,7 @@
 			// In all cases, if we newline while inside an expression it should be indented.
 			indent();
 
-<<<<<<< HEAD
-			if (token_text === '[' && (flags.arrayStyle ?? opt.arrayStyle) === STYLE.expand)
-=======
-			if (token_text === '[' && (flags.array_style ?? opt.array_style) === OBJECT_STYLE.expand)
->>>>>>> befd2e00
+			if (token_text === '[' && (flags.arrayStyle ?? opt.arrayStyle) === OBJECT_STYLE.expand)
 				print_newline(true);
 		}
 
@@ -5437,17 +5428,11 @@
 			while (flags.mode === MODE.Statement)
 				restore_mode();
 
-<<<<<<< HEAD
-			if (token_text === ']' && flags.mode === MODE.ArrayLiteral) {
-				const style = flags.arrayStyle ?? opt.arrayStyle;
-				if (style === STYLE.collapse || last_text === '[')
-=======
 			const is_array = token_text === ']' && flags.mode === MODE.ArrayLiteral;
 			restore_mode();
 			if (is_array) {
-				const style = flags.array_style ?? opt.array_style;
+				const style = flags.arrayStyle ?? opt.arrayStyle;
 				if (style === OBJECT_STYLE.collapse || last_text === '[' || flags.indentation_level >= previous_flags.indentation_level)
->>>>>>> befd2e00
 					trim_newlines();
 				else if (style || input_wanted_newline && opt.preserveNewlines)
 					print_newline(true);
@@ -5456,19 +5441,8 @@
 			else if (last_type !== 'TK_START_EXPR')
 				allow_wrap_or_preserved_newline();
 
-<<<<<<< HEAD
 			output_space_before_token = Boolean(opt.spaceInParen && !(last_type === 'TK_START_EXPR' && !opt.spaceInEmptyParen));
-			restore_mode();
-			if (just_added_newline() && output_lines.length > 1) {
-				const level = flags.indentation_level;
-				flags.indentation_level = real_indentation_level(previous_flags.start_line_index);
-				print_token();
-				flags.indentation_level = level;
-			} else print_token();
-=======
-			output_space_before_token = Boolean(opt.space_in_paren && !(last_type === 'TK_START_EXPR' && !opt.space_in_empty_paren));
 			print_token();
->>>>>>> befd2e00
 			continuation_sections_mode ??= false;
 		}
 
@@ -5481,11 +5455,7 @@
 
 				output_space_before_token ||= space_in_other && last_type !== 'TK_START_EXPR';
 				print_token(), indent();
-<<<<<<< HEAD
-				if ((flags.objectStyle ?? opt.objectStyle) === STYLE.expand)
-=======
-				if ((flags.object_style ?? opt.object_style) === OBJECT_STYLE.expand)
->>>>>>> befd2e00
+				if ((flags.objectStyle ?? opt.objectStyle) === OBJECT_STYLE.expand)
 					print_newline(true);
 				else output_space_before_token = space_in_other;
 			} else {
@@ -5528,13 +5498,8 @@
 
 			const is_obj = flags.mode === MODE.ObjectLiteral, is_exp = is_obj || (ck.in_expr !== undefined);
 			if (is_obj) {
-<<<<<<< HEAD
 				const style = flags.objectStyle ?? opt.objectStyle;
-				if (style === STYLE.collapse || last_text === '{')
-=======
-				const style = flags.object_style ?? opt.object_style;
 				if (style === OBJECT_STYLE.collapse || last_text === '{')
->>>>>>> befd2e00
 					trim_newlines();
 				else if (style || input_wanted_newline && opt.preserveNewlines)
 					print_newline(true);
@@ -5691,13 +5656,8 @@
 				if (input_wanted_newline && flags.mode === MODE.Statement && !flags.in_expression &&
 					!is_line_continue(ck.previous_token ?? EMPTY_TOKEN, ck))
 					print_newline(preserve_statement_flags);
-<<<<<<< HEAD
 				else if (input_wanted_newline && (opt.preserveNewlines || ck.symbol)) {
-					if (ck.symbol || get_style() !== STYLE.collapse)
-=======
-				else if (input_wanted_newline && (opt.preserve_newlines || ck.symbol)) {
 					if (ck.symbol || get_style() !== OBJECT_STYLE.collapse)
->>>>>>> befd2e00
 						print_newline(!ck.symbol);
 				} else if (['TK_COMMA', 'TK_START_EXPR', 'TK_EQUALS', 'TK_OPERATOR'].includes(last_type))
 					if (!start_of_object_property())
@@ -5936,32 +5896,7 @@
 			flags.had_comment = 3;
 		}
 
-		function format_directives(str: string) {
-			const m = str.match(/^;\s*@format\b/i);
-			if (!m) return;
-			const new_opts = check_formatopts(Object.fromEntries(str.substring(m[0].length).split(',').map(s => {
-				const p = s.indexOf(':');
-<<<<<<< HEAD
-				let k;
-				switch (k = s.substring(0, p).trim()) {
-					case 'arrayStyle':
-					case 'objectStyle':
-						flags[k] = STYLE[s.substring(p + 1).trim() as keyof typeof STYLE];
-						break;
-				}
-			}
-=======
-				return [s.substring(0, p).trim(), s.substring(p + 1).trim()];
-			})));
-			for (const k of ['array_style', 'object_style'] as const)
-				if (k in new_opts)
-					flags[k] = new_opts[k], delete new_opts[k];
-			Object.assign(opt, new_opts);
->>>>>>> befd2e00
-		}
-
 		function handle_inline_comment() {
-			format_directives(token_text);
 			if (opt.ignoreComment)
 				return;
 			if (just_added_newline() && output_lines.length > 1)
@@ -5983,7 +5918,6 @@
 				else if (flags.had_comment < 2)
 					trim_newlines();
 			}
-			format_directives(token_text);
 			if (opt.ignoreComment)
 				return;
 			token_text.split('\n').forEach(s => {
@@ -7906,34 +7840,9 @@
 export function setCommentTagRegex(regex: string) {
 	const old = commentTagRegex;
 	try {
-<<<<<<< HEAD
 		commentTagRegex = new RegExp(regex, 'i');
-=======
-		if (!regexp) return;
-		commentTags = new RegExp(regexp, 'i');
->>>>>>> befd2e00
 	} catch (e) {
 		commentTagRegex = old;
 		throw e;
 	}
-}
-
-export function check_formatopts(opts: FormatOptions) {
-	if (typeof opts.brace_style === 'string') {
-		switch (opts.brace_style) {
-			case '0':
-			case 'Allman': opts.brace_style = 0; break;
-			case '1':
-			case 'One True Brace': opts.brace_style = 1; break;
-			case '-1':
-			case 'One True Brace Variant': opts.brace_style = -1; break;
-			default: delete opts.brace_style; break;
-		}
-	}
-	for (const k of ['array_style', 'object_style'] as const) {
-		const v = opts[k];
-		if (typeof v === 'string')
-			opts[k] = OBJECT_STYLE[v];
-	}
-	return opts;
 }