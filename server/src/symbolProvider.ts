--- conflicted
+++ resolved
@@ -8,18 +8,11 @@
 	ANY, AhkSymbol, CallSite, ClassNode, FuncNode, FuncScope, Lexer, Property, SUPER, SemanticToken,
 	SemanticTokenModifiers, SemanticTokenTypes, THIS, Token, VARREF, Variable,
 	ahkuris, ahkvars, check_same_name_error, connection, decltype_expr,
-<<<<<<< HEAD
-	diagnostic, enum_ahkfiles, ahkppConfig, find_class, get_class_constructor,
-	is_line_continue, lexers, make_same_name_error, openFile, warn, workspaceFolders
-} from './common';
-import { CfgKey, getCfg } from './config';
-=======
 	diagnostic, enum_ahkfiles, find_class, get_class_constructor,
 	is_line_continue, lexers, make_same_name_error, openFile, warn, workspaceFolders
 } from './common';
 import { CfgKey, getCfg } from '../../util/src/config';
 import { clientGetWorkspaceFileContent, clientGetWorkspaceFiles } from '../../util/src/env';
->>>>>>> 4209bd6a
 
 export let globalsymbolcache: Record<string, AhkSymbol> = {};
 
@@ -49,11 +42,7 @@
 		return doc.symbolInformation;
 	if (ahkuris.winapi && !list.includes(ahkuris.winapi))
 		winapis = lexers[ahkuris.winapi]?.declaration ?? winapis;
-<<<<<<< HEAD
-	const warnLocalSameAsGlobal = getCfg(ahkppConfig, CfgKey.LocalSameAsGlobal);
-=======
 	const warnLocalSameAsGlobal = getCfg(CfgKey.LocalSameAsGlobal);
->>>>>>> 4209bd6a
 	const result: AhkSymbol[] = [], unset_vars = new Map<Variable, Variable>();
 	const filter_types: SymbolKind[] = [SymbolKind.Method, SymbolKind.Property, SymbolKind.Class];
 	for (const [k, v] of Object.entries(doc.declaration)) {
@@ -67,11 +56,7 @@
 			result.push(v), converttype(v, v, islib || v === ahkvars[k]).definition = v;
 	}
 	flatTree(doc);
-<<<<<<< HEAD
-	if (getCfg(ahkppConfig, CfgKey.VarUnset))
-=======
 	if (getCfg(CfgKey.VarUnset))
->>>>>>> 4209bd6a
 		for (const [k, v] of unset_vars) {
 			if (k.assigned)
 				continue;
@@ -310,11 +295,7 @@
 export function checkParams(doc: Lexer, node: FuncNode, info: CallSite) {
 	const paraminfo = info.paraminfo;
 	let is_cls: boolean, params;
-<<<<<<< HEAD
-	if (!paraminfo || !getCfg(ahkppConfig, CfgKey.ParamsCheck)) return;
-=======
 	if (!paraminfo || !getCfg(CfgKey.ParamsCheck)) return;
->>>>>>> 4209bd6a
 	if ((is_cls = node?.kind === SymbolKind.Class))
 		node = get_class_constructor(node as unknown as ClassNode) as FuncNode;
 	if (!(params = node?.params)) return;
@@ -407,20 +388,12 @@
 			}
 		}
 	} else {
-<<<<<<< HEAD
-		const uris = (await connection?.sendRequest('ahk2.getWorkspaceFiles', []) || []) as string[];
-=======
 		const uris = (await connection?.sendRequest(clientGetWorkspaceFiles, []) || []) as string[];
->>>>>>> 4209bd6a
 		for (const uri_ of uris) {
 			const uri = uri_.toLowerCase();
 			let d: Lexer;
 			if (!lexers[uri]) {
-<<<<<<< HEAD
-				const content = (await connection?.sendRequest('ahk2.getWorkspaceFileContent', [uri_])) as string;
-=======
 				const content = (await connection?.sendRequest(clientGetWorkspaceFileContent, [uri_])) as string;
->>>>>>> 4209bd6a
 				d = new Lexer(TextDocument.create(uri_, 'ahk2', -10, content));
 				d.parseScript(), lexers[uri] = d;
 				if (filterSymbols(uri)) return symbols;
