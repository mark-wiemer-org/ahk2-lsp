--- conflicted
+++ resolved
@@ -4,18 +4,10 @@
 import { Connection, MessageConnection } from 'vscode-languageserver';
 import { TextDocument } from 'vscode-languageserver-textdocument';
 import { CompletionItem, CompletionItemKind, Hover, InsertTextFormat, Range, SymbolKind } from 'vscode-languageserver-types';
-<<<<<<< HEAD
-import { AhkSymbol, Lexer, setCommentTagRegex } from './Lexer';
-import { diagnostic } from './localize';
-import { jsDocTagNames } from './constants';
-import { AhkppConfig, CfgKey, getCfg, newAhkppConfig } from './config';
-
-=======
 import { AhkSymbol, Lexer, fixupFormatConfig, updateCommentTagRegex } from './lexer';
 import { diagnostic } from './localize';
 import { jsDocTagNames } from './constants';
 import { ahklsConfig, AHKLSConfig, CfgKey, getCfg, LibIncludeType, setCfg } from '../../util/src/config';
->>>>>>> 4209bd6a
 export * from './codeActionProvider';
 export * from './colorProvider';
 export * from './commandProvider';
@@ -35,10 +27,6 @@
 export const winapis: string[] = [];
 export const lexers: Record<string, Lexer> = {};
 export const alpha_3 = encode_version('2.1-alpha.3');
-<<<<<<< HEAD
-export const ahkppConfig: AhkppConfig = newAhkppConfig();
-=======
->>>>>>> 4209bd6a
 export const utils = {
 	get_DllExport: (_paths: string[] | Set<string>, _onlyone = false) => Promise.resolve([] as string[]),
 	get_RCDATA: (_path?: string) => undefined as { uri: string, path: string, paths?: string[] } | undefined,
@@ -46,13 +34,8 @@
 };
 
 export type Maybe<T> = T | undefined;
-<<<<<<< HEAD
-export let connection: Connection;
-export let interpreterPathV2 = '', locale = 'en-us', rootdir = '', isahk2_h = false;
-=======
 export let connection: Connection | undefined;
-export let ahkpath_cur = '', locale = 'en-us', rootdir = '', isahk2_h = false;
->>>>>>> 4209bd6a
+export let interpreterPath = '', locale = 'en-us', rootdir = '', isahk2_h = false;
 export let ahk_version = encode_version('3.0.0.0');
 export let ahkuris: Record<string, string> = {};
 export let ahkvars: Record<string, AhkSymbol> = {};
@@ -204,18 +187,11 @@
 	};
 }
 
-<<<<<<< HEAD
 /** Loads IntelliSense hover text */
-// (proven by skipping this func and seeing the results)
-export function loadahk2(filename = 'ahk2', d = 3) {
+export function loadAHK2(filename = 'ahk2', d = 3) {
 	let path: string | undefined;
 	const syntaxesPath = process.env.SYNTAXES_PATH || 'syntaxes';
 	const file = `${rootdir}/${syntaxesPath}/<>/${filename}`;
-=======
-export function loadAHK2(filename = 'ahk2', d = 3) {
-	let path: string | undefined;
-	const file = `${rootdir}/syntaxes/<>/${filename}`;
->>>>>>> 4209bd6a
 	if (process.env.BROWSER) {
 		const td = openFile(file + '.d.ahk');
 		if (td) {
@@ -229,14 +205,8 @@
 		if ((data = getwebfile(file + '.json')))
 			build_item_cache(JSON.parse(data.text));
 	} else {
-<<<<<<< HEAD
-		const cfgSyntaxes: string = getCfg(ahkppConfig, CfgKey.Syntaxes);
-		/** The validated syntax path. Empty string if config syntax path failed to validate. */
-		const syntaxes = cfgSyntaxes && existsSync(cfgSyntaxes) ? cfgSyntaxes : '';
-=======
 		const syntaxConfig = getCfg(CfgKey.Syntaxes);
 		const syntaxes = syntaxConfig && existsSync(syntaxConfig) ? syntaxConfig : '';
->>>>>>> 4209bd6a
 		const file2 = syntaxes ? `${syntaxes}/<>/${filename}` : file;
 		let td: TextDocument | undefined;
 		if ((path = getfilepath('.d.ahk')) && (td = openFile(restorePath(path)))) {
@@ -373,13 +343,8 @@
 
 let scanExclude: { file?: RegExp[], folder?: RegExp[] } = {};
 export function enum_ahkfiles(dirpath: string) {
-<<<<<<< HEAD
-	const maxScanDepth = getCfg<number>(ahkppConfig, CfgKey.MaxScanDepth);
+	const maxScanDepth = getCfg<number>(CfgKey.MaxScanDepth);
 	const { file: fileExclude, folder: folderExclude } = scanExclude;
-=======
-	const maxdepth = getCfg<number>(CfgKey.MaxScanDepth);
-	const { file: file_exclude, folder: folder_exclude } = scanExclude;
->>>>>>> 4209bd6a
 	return enumfile(restorePath(dirpath), 0);
 	async function* enumfile(dirpath: string, depth: number): AsyncGenerator<string> {
 		try {
@@ -400,52 +365,13 @@
 }
 
 /**
-<<<<<<< HEAD
- * Updates `extsettings` with the provided config values
- * Formerly `update_settings`
- */
-export function updateAhkppConfig(newConfig: AhkppConfig) {
-	try {
-		setCommentTagRegex(getCfg(newConfig, CfgKey.CommentTagRegex));
-	} catch (e) {
-		delete (e as { stack: unknown }).stack;
-		// reset to default if invalid
-		setCommentTagRegex(getCfg(newAhkppConfig(), CfgKey.CommentTagRegex))
-		connection.console.error(e as string);
-	}
-	(newConfig as any)[CfgKey.WorkingDirectories] = getCfg<string[]>(newConfig, CfgKey.WorkingDirectories).map(dir =>
-		(dir = URI.file(dir.includes(':') ? dir : resolve(dir)).toString().toLowerCase())
-			.endsWith('/') ? dir : dir + '/');
-	scanExclude = {};
-	const file: RegExp[] = [], folder: RegExp[] = [];
-	for (const s of getCfg<string[]>(newConfig, CfgKey.Exclude) ?? [])
-		try {
-			(/[\\/]$/.test(s) ? folder : file).push(glob2regexp(s));
-		} catch (e) {
-			console.log(`[Error] Invalid glob pattern: ${s}`);
-		}
-	if (file.length)
-		scanExclude.file = file;
-	if (folder.length)
-		scanExclude.folder = folder;
-	if (getCfg<number>(newConfig, CfgKey.MaxScanDepth) < 0)
-		(newConfig as any)[CfgKey.MaxScanDepth] = Infinity;
-	if (getCfg(newConfig, CfgKey.Syntaxes))
-		(newConfig as any)[CfgKey.Syntaxes] = resolve(getCfg(newConfig, CfgKey.Syntaxes)).toLowerCase();
-	Object.assign(ahkppConfig, newConfig);
-=======
  * Update the extension config (`ahklsConfig`) in-memory.
  * Does not update user settings.
  */
 export function updateConfig(newConfig: AHKLSConfig): void {
 	const newConfigLibSuggestions = getCfg(CfgKey.LibrarySuggestions, newConfig);
-	if (typeof newConfigLibSuggestions === 'string')
-		setCfg(CfgKey.LibrarySuggestions, LibIncludeType[newConfigLibSuggestions as unknown as LibIncludeType], newConfig);
-	else if (typeof newConfigLibSuggestions === 'boolean')
+	if (typeof newConfigLibSuggestions === 'boolean')
 		setCfg(CfgKey.LibrarySuggestions, newConfigLibSuggestions ? LibIncludeType.All : LibIncludeType.Disabled, newConfig);
-	const newConfigCallWithoutParentheses = getCfg(CfgKey.CallWithoutParentheses, newConfig);
-	if (typeof newConfigCallWithoutParentheses === 'string')
-		setCfg(CfgKey.CallWithoutParentheses, { On: true, Off: false, Parentheses: 1 }[newConfigCallWithoutParentheses], newConfig);
 	fixupFormatConfig(newConfig.FormatOptions ?? {});
 	try {
 		updateCommentTagRegex(getCfg(CfgKey.CommentTagRegex, newConfig));
@@ -486,7 +412,6 @@
 	if (newSyntaxes)
 		setCfg(CfgKey.Syntaxes, resolve(newSyntaxes).toLowerCase(), newConfig);
 	Object.assign(ahklsConfig, newConfig);
->>>>>>> 4209bd6a
 }
 
 function encode_version(version: string) {
@@ -524,7 +449,7 @@
 
 export function clearLibfuns() { libfuncs = {}; }
 export function set_ahk_h(v: boolean) { isahk2_h = v; }
-export function setInterpreterPathV2(path: string) { interpreterPathV2 = path.replace(/^.:/, s => s.toLowerCase()); }
+export function setInterpreterPath(path: string) { interpreterPath = path.replace(/^.:/, s => s.toLowerCase()); }
 export function set_Connection(conn: Connection) { return connection = conn; }
 export function set_dirname(dir: string) { rootdir = dir.replace(/[/\\]$/, ''); }
 export function set_locale(str?: string) { if (str) locale = str.toLowerCase(); }
@@ -532,11 +457,7 @@
 export function set_WorkspaceFolders(folders: Set<string>) {
 	const old = workspaceFolders;
 	workspaceFolders = [...folders];
-<<<<<<< HEAD
-	getCfg<string[]>(ahkppConfig, CfgKey.WorkingDirectories).forEach(dir => { if (!folders.has(dir)) workspaceFolders.push(dir) });
-=======
 	getCfg<string[]>(CfgKey.WorkingDirectories).forEach(it => !folders.has(it) && workspaceFolders.push(it));
->>>>>>> 4209bd6a
 	workspaceFolders.sort().reverse();
 	if (old.length === workspaceFolders.length &&
 		!old.some((v, i) => workspaceFolders[i] !== v))
