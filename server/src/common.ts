--- conflicted
+++ resolved
@@ -4,16 +4,11 @@
 import { Connection, MessageConnection } from 'vscode-languageserver';
 import { TextDocument } from 'vscode-languageserver-textdocument';
 import { CompletionItem, CompletionItemKind, Hover, InsertTextFormat, Range, SymbolKind } from 'vscode-languageserver-types';
-<<<<<<< HEAD
 import { AhkSymbol, Lexer, setCommentTagRegex } from './Lexer';
 import { diagnostic } from './localize';
-import { isBrowser, jsDocTagNames } from './constants';
+import { jsDocTagNames } from './constants';
 import { AhkppConfig, CfgKey, getCfg, newAhkppConfig } from './config';
-=======
-import { AhkSymbol, ActionType, FormatOptions, Lexer, check_formatopts, update_comment_tags } from './Lexer';
-import { diagnostic } from './localize';
-import { jsDocTagNames } from './constants';
->>>>>>> befd2e00
+
 export * from './codeActionProvider';
 export * from './colorProvider';
 export * from './commandProvider';
@@ -198,14 +193,9 @@
 // (proven by skipping this func and seeing the results)
 export function loadahk2(filename = 'ahk2', d = 3) {
 	let path: string | undefined;
-<<<<<<< HEAD
 	const syntaxesPath = process.env.SYNTAXES_PATH || 'syntaxes';
 	const file = `${rootdir}/${syntaxesPath}/<>/${filename}`;
-	if (isBrowser) {
-=======
-	const file = `${rootdir}/syntaxes/<>/${filename}`;
 	if (process.env.BROWSER) {
->>>>>>> befd2e00
 		const td = openFile(file + '.d.ahk');
 		if (td) {
 			const doc = new Lexer(td, undefined, d);
@@ -378,7 +368,6 @@
 	}
 }
 
-<<<<<<< HEAD
 /** Updates `extsettings` with the provided config values */
 export function updateAhkppConfig(newConfig: AhkppConfig) {
 	try {
@@ -388,22 +377,6 @@
 		// reset to default if invalid
 		setCommentTagRegex(getCfg(newAhkppConfig(), CfgKey.CommentTagRegex))
 		connection.console.error(e as string);
-=======
-export function update_settings(configs: AHKLSSettings) {
-	if (typeof configs.AutoLibInclude === 'string')
-		configs.AutoLibInclude = LibIncludeType[configs.AutoLibInclude] as unknown as LibIncludeType;
-	else if (typeof configs.AutoLibInclude === 'boolean')
-		configs.AutoLibInclude = configs.AutoLibInclude ? 3 : 0;
-	if (typeof configs.Warn?.CallWithoutParentheses === 'string')
-		configs.Warn.CallWithoutParentheses = { On: true, Off: false, Parentheses: 1 }[configs.Warn.CallWithoutParentheses];
-	check_formatopts(configs.FormatOptions ?? {});
-	try {
-		update_comment_tags(configs.CommentTags!);
-	} catch (e) {
-		delete (e as { stack?: string }).stack;
-		delete configs.CommentTags;
-		console.log(e);
->>>>>>> befd2e00
 	}
 	newConfig.v2.workingDirectories = newConfig.v2.workingDirectories.map(dir =>
 		(dir = URI.file(dir.includes(':') ? dir : resolve(dir)).toString().toLowerCase())
