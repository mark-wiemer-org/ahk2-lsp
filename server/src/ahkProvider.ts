--- conflicted
+++ resolved
@@ -1,11 +1,7 @@
 import { createClientSocketTransport, createMessageConnection, createServerSocketTransport, MessageConnection } from 'vscode-languageserver/node';
 import { spawn } from 'child_process';
 import { resolvePath } from './scriptrunner';
-<<<<<<< HEAD
-import { interpreterPathV2, isWindows, rootdir } from './common';
-=======
-import { ahkpath_cur, rootdir } from './common';
->>>>>>> befd2e00
+import { interpreterPathV2, rootdir } from './common';
 let ahk_server: MessageConnection | undefined | null;
 
 async function get_ahkProvider_port(): Promise<number> {
