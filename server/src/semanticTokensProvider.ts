--- conflicted
+++ resolved
@@ -1,15 +1,9 @@
 import { CancellationToken, DocumentSymbol, Range, SemanticTokens, SemanticTokensParams, SemanticTokensRangeParams, SymbolKind } from 'vscode-languageserver';
 import {
 	ASSIGN_TYPE, AhkSymbol, ClassNode, FuncNode, Lexer, Property, SemanticToken, SemanticTokenModifiers, SemanticTokenTypes, Token, Variable,
-<<<<<<< HEAD
-	checkParams, diagnostic, ahkppConfig, get_class_member, get_class_members, globalsymbolcache, lexers, symbolProvider
-} from './common';
-import { CfgKey, getCfg } from './config';
-=======
 	checkParams, diagnostic, get_class_member, get_class_members, globalsymbolcache, lexers, symbolProvider
 } from './common';
 import { CfgKey, getCfg } from '../../util/src/config';
->>>>>>> 4209bd6a
 
 let curclass: ClassNode | undefined;
 const memscache = new Map<ClassNode, Record<string, AhkSymbol>>();
@@ -130,11 +124,7 @@
 						return sem.type = SemanticTokenTypes.property;
 					}
 					case undefined:
-<<<<<<< HEAD
-						if ((curclass.checkmember ?? doc.checkmember) !== false && getCfg(ahkppConfig, CfgKey.ClassNonDynamicMemberCheck)) {
-=======
 						if ((curclass.checkmember ?? doc.checkmember) !== false && getCfg(CfgKey.ClassNonDynamicMemberCheck)) {
->>>>>>> 4209bd6a
 							const tt = doc.tokens[tk.next_token_offset];
 							if (ASSIGN_TYPE.includes(tt?.content)) {
 								cls_add_prop(curclass, tk.content, tk.offset);
