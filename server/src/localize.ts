--- conflicted
+++ resolved
@@ -1,10 +1,5 @@
-<<<<<<< HEAD
-import { rootdir, getlocalefile, getwebfile } from './common';
-import { CfgKey } from './config';
-=======
 import { CfgKey, configPrefix } from '../../util/src/config';
 import { rootdir, getlocalefile, getwebfile } from './common';
->>>>>>> 4209bd6a
 
 let loadedCollection: Record<string, string> = {};
 
@@ -89,11 +84,7 @@
 }
 
 export const setting = {
-<<<<<<< HEAD
-	ahkpatherr: localize('setting.ahkpatherr', `AutoHotkey interpreter not found, check settings: AHK++.${CfgKey.InterpreterPath}`),
-=======
-	ahkpatherr: localize('setting.ahkpatherr', `Couldn't resolve AHK v2 interpreter, please check ${configPrefix}.${CfgKey.InterpreterPath}`),
->>>>>>> 4209bd6a
+	ahkpatherr: localize('setting.ahkpatherr', `Couldn't resolve AHK v2 interpreter, please check settings: ${configPrefix}.${CfgKey.InterpreterPath}`),
 	getenverr: localize('setting.getenverr', 'Failed to get environment variables'),
 	uialimit: localize('setting.uialimit', 'The UIA executable does not allow redirection to stdin/stdout due to security restrictions, so some features that depend on this will not work'),
 	versionerr: localize('setting.versionerr', 'The current AutoHotkey.exe is not the v2 version, and cannot get the correct syntax analysis, completion and other functions'),
