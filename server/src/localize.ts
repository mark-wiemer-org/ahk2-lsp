<<<<<<< HEAD
import { rootdir, getlocalefile, getwebfile, isBrowser } from './common';
import { CfgKey } from './config';
=======
import { rootdir, getlocalefile, getwebfile } from './common';
>>>>>>> befd2e00

let loadedCollection: Record<string, string> = {};

export const completionitem = {
	author: localize('completionitem.author', 'Add file infos about author, description, date, version.'),
	comment: localize('completionitem.generatecomment', 'Generate comment template of current function/method.'),
	include: localize('completionitem.include', 'Auto import from \'{0}\''),
	prototype: localize('completionitem.prototype', 'Retrieve or set the object on which all instances of the class are based.'),
	thishotkey: localize('completionitem.thishotkey', 'The hidden parameter to the hotkey function.'),
	value: localize('completionitem.value', 'Within the dynamic property \'set\', \'Value\' contains the value being assigned.'),
	new: localize('completionitem.new', 'export construct a new instance of the class.'),
	this: localize('completionitem.this', 'In the class, access other instance variables and methods of the class through \'this\'.'),
	super: localize('completionitem.super', 'In the inherited class, \'super\' can replace \'this\' to access the superclass version of the method or property that is overridden in the derived class.'),
}

export const codeaction = {
	include: localize('codeaction.include', 'Import \'{0}\''),
}

export const diagnostic = {
	acceptparams: localize('diagnostic.acceptparams', '\'{0}\' accepts {1} parameter(s)'),
	assignerr: localize('diagnostic.assignerr', 'This {0} \'{1}\' cannot be used as an output variable'),
	classinfuncerr: localize('diagnostic.classinfuncerr', 'Functions cannot contain classes'),
	classuseerr: localize('diagnostic.classuseerr', 'This class cannot be used as an output variable'),
	conflictserr: localize('diagnostic.conflictserr', 'This {0} \'{2}\' declaration conflicts with an existing {1}'),
	declarationerr: localize('diagnostic.declarationerr', 'Unexpected declaration'),
	defaultvalmissing: localize('diagnostic.defaultvalmissing', 'Parameter default required. Specifically: \'{0}\''),
	deprecated: localize('diagnostic.deprecated', 'Using \'{0}\' instead of \'{1}\''),
	didyoumean: localize('diagnostic.didyoumean', 'Did you mean to use \'{0}\'?'),
	dupdeclaration: localize('diagnostic.dupdeclaration', 'Duplicate declaration'),
	duplabel: localize('diagnostic.duplabel', 'Duplicate label'),
	filenotexist: localize('diagnostic.filenotexist', '\'{0}\' does not exist'),
	funccallerr: localize('diagnostic.funccallerr', 'Function calls require a space or \'(\', use comma only between parameters'),
	funccallerr2: localize('diagnostic.funccallerr2', 'In the expression, the function call requires parentheses'),
	globalconflicts: localize('diagnostic.globalconflicts', 'This global declaration conflicts with an existing {0}'),
	hotdeferr: localize('diagnostic.hotdeferr', 'Hotkeys/hotstrings cannot be defined in functions/classes'),
	hotmissbrace: localize('diagnostic.hotmissbrace', 'Hotkey or hotstring is missing its opening brace'),
	invaliddefinition: localize('diagnostic.invaliddefinition', 'Invalid {0} definition'),
	invalidencoding: localize('diagnostic.invalidencoding', '\'{0}\' invalid file encoding'),
	invalidhotdef: localize('diagnostic.invalidhotdef', 'Invalid hotkey definition'),
	invalidparam: localize('diagnostic.invalidparam', 'Invalid parameter definition'),
	invalidprop: localize('diagnostic.invalidprop', 'Invalid dynamic property'),
	invalidpropname: localize('diagnostic.invalidpropname', 'Invalid property name in object literal'),
	invalidsymbolname: localize('diagnostic.invalidsymbolname', 'Invalid symbol naming \'{0}\''),
	invalidsuper: localize('diagnostic.invalidsuper', '\'super\' is valid only inside a class'),
	invalidscope: localize('diagnostic.invalidscope', '\'{0}\' cannot be used in functions/classes'),
	maybehavenotmember: localize('diagnostic.maybehavenotmember', 'Class \'{0}\' might not have member \'{1}\''),
	maybev1: localize('diagnostic.maybev1', 'This appears be a v1 script, continue parsing?'),
	missing: localize('diagnostic.missing', 'Missing \'{0}\''),
	missingparam: localize('diagnostic.missingparam', 'Missing a required parameter'),
	missingoperand: localize('diagnostic.missingoperand', 'Missing operand'),
	missingretval: localize('diagnostic.missingretval', 'The function missing a return value'),
	missingspace: localize('diagnostic.missingspace', 'Missing space or operator before this'),
	objectliteralerr: localize('diagnostic.objectliteralerr', 'Error in object literal'),
	outofloop: localize('diagnostic.outofloop', 'Break/Continue must be enclosed by a Loop'),
	paramcounterr: localize('diagnostic.paramcounterr', 'Expected {0} parameters, but got {1}'),
	pathinvalid: localize('diagnostic.pathinvalid', 'Invalid file path'),
	propdeclaraerr: localize('diagnostic.propdeclaraerr', 'Not a valid method, class or property definition'),
	propemptyparams: localize('diagnostic.propemptyparams', 'Empty [] not permitted'),
	propnotinit: localize('diagnostic.propnotinit', 'Property declaration is not initialized'),
	requirev1: localize('diagnostic.requirev1', 'This script requires AutoHotkey v1, continue parsing?'),
	requireversion: localize('diagnostic.requireversion', 'This feature requires the AutoHotkey version >= v{0}'),
	requirevariable: localize('diagnostic.requirevariable', "'&' requires a variable"),
	reservedworderr: localize('diagnostic.reservedworderr', 'The following reserved word \'{0}\' must not be used as a variable name'),
	resourcenotfound: localize('diagnostic.resourcenotfound', 'No resource found or could not be resolved'),
	skipline: localize('diagnostic.skipline', 'The line is skipped and not resolved'),
	syntaxerror: localize('diagnostic.syntaxerror', 'Syntax error. Specifically: {0}'),
	tryswitchtov1: localize('diagnostic.tryswitchtov1', 'Try switching to AutoHotkey v1.'),
	typemaybenot: localize('diagnostic.typemaybenot', 'This param should be a \'{0}\''),
	unexpected: localize('diagnostic.unexpected', 'Unexpected \'{0}\''),
	unknown: localize('diagnostic.unknown', 'Unknown {0}'),
	unknownoperatoruse: localize('diagnostic.unknownoperatoruse', 'Unknown operator use'),
	unknowntoken: localize('diagnostic.unknowntoken', 'Unknown token \'{0}\''),
	unsupportinclude: localize('diagnostic.unsupportinclude', '#Include in functions and classes cannot correctly deduce scope and code completion'),
	unterminated: localize('diagnostic.unterminated', 'Unterminated string text'),
}

export const warn = {
	varisunset: localize('warn.varisunset', 'Variable \'{0}\' appears to never be assigned a value'),
	localsameasglobal: localize('warn.localsameasglobal', 'This local variable \'{0}\' has the same name as a global variable'),
	callwithoutparentheses: localize('warn.callwithoutparentheses', 'This function or method call has no parentheses'),
}

export const setting = {
	ahkpatherr: localize('setting.ahkpatherr', `AutoHotkey interpreter not found, check settings: AHK++.${CfgKey.InterpreterPath}`),
	getenverr: localize('setting.getenverr', 'Failed to get environment variables'),
	uialimit: localize('setting.uialimit', 'The UIA executable does not allow redirection to stdin/stdout due to security restrictions, so some features that depend on this will not work'),
	versionerr: localize('setting.versionerr', 'The current AutoHotkey.exe is not the v2 version, and cannot get the correct syntax analysis, completion and other functions'),
}

export const action = {
	switchtov1: localize('action.switchtov1', 'Switch to ahk v1'),
	skipline: localize('action.skipline', 'Skip the line'),
	stopparsing: localize('action.stopparsing', 'Stop parsing'),
}

export const response = {
	cannotrename: localize('response.cannotrename', 'The element can\'t be renamed.'),
	cannotrenamestdlib: localize('response.cannotrenamestdlib', 'Elements defined in the standard AutoHotkey library can\'t be renamed.'),
}

export function loadlocalize() {
	if (process.env.BROWSER) {
		const data = getwebfile(`${rootdir}/package.nls.<>.json`);
		if (data)
			loadedCollection = JSON.parse(data.text);
	} else {
		const s = getlocalefile(`${rootdir}/package.nls.<>.json`, 'utf8') as string;
		loadedCollection = s ? JSON.parse(s) : {};
	}
}

function localize(key: string, defValue: string) {
	return (...args: (number | string)[]) => {
		if (args.length)
			return format(getString(key, defValue), ...args as string[]);
		else
			return getString(key, defValue);
	};
}

function getString(key: string, defValue: string): string {
	return loadedCollection[key] || defValue;
}

function format(message: string, ...args: string[]): string {
	return message.replace(/\{(\d+)\}/g, (...m) => {
		const i = parseInt(m[1]);
		if (i < args.length)
			return args[i];
		return ' ';
	});
}<|MERGE_RESOLUTION|>--- conflicted
+++ resolved
@@ -1,9 +1,5 @@
-<<<<<<< HEAD
-import { rootdir, getlocalefile, getwebfile, isBrowser } from './common';
+import { rootdir, getlocalefile, getwebfile } from './common';
 import { CfgKey } from './config';
-=======
-import { rootdir, getlocalefile, getwebfile } from './common';
->>>>>>> befd2e00
 
 let loadedCollection: Record<string, string> = {};
 
